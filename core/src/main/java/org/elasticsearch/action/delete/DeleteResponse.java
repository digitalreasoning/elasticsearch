--- conflicted
+++ resolved
@@ -22,21 +22,12 @@
 import org.elasticsearch.action.DocWriteResponse;
 import org.elasticsearch.common.io.stream.StreamInput;
 import org.elasticsearch.common.io.stream.StreamOutput;
-<<<<<<< HEAD
-import org.elasticsearch.common.xcontent.StatusToXContent;
-import org.elasticsearch.common.xcontent.ToXContent;
-import org.elasticsearch.common.xcontent.XContentBuilder;
-import org.elasticsearch.common.xcontent.XContentBuilderString;
-=======
 import org.elasticsearch.common.xcontent.XContentBuilder;
 import org.elasticsearch.common.xcontent.XContentBuilderString;
 import org.elasticsearch.index.shard.ShardId;
->>>>>>> afcaa593
 import org.elasticsearch.rest.RestStatus;
 
 import java.io.IOException;
-
-import static org.elasticsearch.rest.RestStatus.NOT_FOUND;
 
 /**
  * The response of the delete action.
@@ -44,11 +35,7 @@
  * @see org.elasticsearch.action.delete.DeleteRequest
  * @see org.elasticsearch.client.Client#delete(DeleteRequest)
  */
-<<<<<<< HEAD
-public class DeleteResponse extends ActionWriteResponse implements StatusToXContent {
-=======
 public class DeleteResponse extends DocWriteResponse {
->>>>>>> afcaa593
 
     private boolean found;
 
@@ -83,13 +70,6 @@
 
     @Override
     public RestStatus status() {
-<<<<<<< HEAD
-        RestStatus status = getShardInfo().status();
-        if (isFound() == false) {
-            status = NOT_FOUND;
-        }
-        return status;
-=======
         if (found == false) {
             return RestStatus.NOT_FOUND;
         }
@@ -98,29 +78,10 @@
 
     static final class Fields {
         static final XContentBuilderString FOUND = new XContentBuilderString("found");
->>>>>>> afcaa593
     }
 
     @Override
     public XContentBuilder toXContent(XContentBuilder builder, Params params) throws IOException {
-<<<<<<< HEAD
-        ActionWriteResponse.ShardInfo shardInfo = getShardInfo();
-        builder.field(Fields.FOUND, found)
-            .field(Fields._INDEX, index)
-            .field(Fields._TYPE, type)
-            .field(Fields._ID, id)
-            .field(Fields._VERSION, version)
-            .value(shardInfo);
-        return builder;
-    }
-
-    static final class Fields {
-        static final XContentBuilderString FOUND = new XContentBuilderString("found");
-        static final XContentBuilderString _INDEX = new XContentBuilderString("_index");
-        static final XContentBuilderString _TYPE = new XContentBuilderString("_type");
-        static final XContentBuilderString _ID = new XContentBuilderString("_id");
-        static final XContentBuilderString _VERSION = new XContentBuilderString("_version");
-=======
         builder.field(Fields.FOUND, isFound());
         super.toXContent(builder, params);
         return builder;
@@ -137,6 +98,5 @@
         builder.append(",found=").append(found);
         builder.append(",shards=").append(getShardInfo());
         return builder.append("]").toString();
->>>>>>> afcaa593
     }
 }