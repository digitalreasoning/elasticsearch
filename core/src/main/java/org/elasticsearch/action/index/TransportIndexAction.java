/*
 * Licensed to Elasticsearch under one or more contributor
 * license agreements. See the NOTICE file distributed with
 * this work for additional information regarding copyright
 * ownership. Elasticsearch licenses this file to you under
 * the Apache License, Version 2.0 (the "License"); you may
 * not use this file except in compliance with the License.
 * You may obtain a copy of the License at
 *
 *    http://www.apache.org/licenses/LICENSE-2.0
 *
 * Unless required by applicable law or agreed to in writing,
 * software distributed under the License is distributed on an
 * "AS IS" BASIS, WITHOUT WARRANTIES OR CONDITIONS OF ANY
 * KIND, either express or implied.  See the License for the
 * specific language governing permissions and limitations
 * under the License.
 */

package org.elasticsearch.action.index;

import org.elasticsearch.ExceptionsHelper;
import org.elasticsearch.action.ActionListener;
import org.elasticsearch.action.RoutingMissingException;
import org.elasticsearch.action.admin.indices.create.CreateIndexRequest;
import org.elasticsearch.action.admin.indices.create.CreateIndexResponse;
import org.elasticsearch.action.admin.indices.create.TransportCreateIndexAction;
import org.elasticsearch.action.support.ActionFilters;
import org.elasticsearch.action.support.AutoCreateIndex;
import org.elasticsearch.action.support.replication.TransportReplicationAction;
import org.elasticsearch.cluster.ClusterService;
import org.elasticsearch.cluster.ClusterState;
import org.elasticsearch.cluster.action.index.MappingUpdatedAction;
import org.elasticsearch.cluster.action.shard.ShardStateAction;
import org.elasticsearch.cluster.metadata.IndexMetaData;
import org.elasticsearch.cluster.metadata.IndexNameExpressionResolver;
import org.elasticsearch.cluster.metadata.MappingMetaData;
import org.elasticsearch.cluster.metadata.MetaData;
import org.elasticsearch.common.collect.Tuple;
import org.elasticsearch.common.inject.Inject;
import org.elasticsearch.common.settings.Settings;
import org.elasticsearch.index.IndexService;
import org.elasticsearch.index.engine.Engine;
import org.elasticsearch.index.mapper.Mapping;
import org.elasticsearch.index.mapper.SourceToParse;
import org.elasticsearch.index.shard.IndexShard;
import org.elasticsearch.index.shard.ShardId;
import org.elasticsearch.index.translog.Translog;
import org.elasticsearch.indices.IndexAlreadyExistsException;
import org.elasticsearch.indices.IndicesService;
import org.elasticsearch.threadpool.ThreadPool;
import org.elasticsearch.transport.TransportService;

/**
 * Performs the index operation.
 *
 * Allows for the following settings:
 * <ul>
 * <li><b>autoCreateIndex</b>: When set to <tt>true</tt>, will automatically create an index if one does not exists.
 * Defaults to <tt>true</tt>.
 * <li><b>allowIdGeneration</b>: If the id is set not, should it be generated. Defaults to <tt>true</tt>.
 * </ul>
 */
public class TransportIndexAction extends TransportReplicationAction<IndexRequest, IndexRequest, IndexResponse> {

    private final AutoCreateIndex autoCreateIndex;
    private final boolean allowIdGeneration;
    private final TransportCreateIndexAction createIndexAction;

    private final ClusterService clusterService;

    @Inject
    public TransportIndexAction(Settings settings, TransportService transportService, ClusterService clusterService,
                                IndicesService indicesService, ThreadPool threadPool, ShardStateAction shardStateAction,
                                TransportCreateIndexAction createIndexAction, MappingUpdatedAction mappingUpdatedAction,
                                ActionFilters actionFilters, IndexNameExpressionResolver indexNameExpressionResolver,
                                AutoCreateIndex autoCreateIndex) {
        super(settings, IndexAction.NAME, transportService, clusterService, indicesService, threadPool, shardStateAction, mappingUpdatedAction,
                actionFilters, indexNameExpressionResolver, IndexRequest::new, IndexRequest::new, ThreadPool.Names.INDEX);
        this.createIndexAction = createIndexAction;
        this.autoCreateIndex = autoCreateIndex;
        this.allowIdGeneration = settings.getAsBoolean("action.allow_id_generation", true);
        this.clusterService = clusterService;
    }

    @Override
    protected void doExecute(final IndexRequest request, final ActionListener<IndexResponse> listener) {
        // if we don't have a master, we don't have metadata, that's fine, let it find a master using create index API
        ClusterState state = clusterService.state();
        if (autoCreateIndex.shouldAutoCreate(request.index(), state)) {
            CreateIndexRequest createIndexRequest = new CreateIndexRequest(request);
            createIndexRequest.index(request.index());
            createIndexRequest.mapping(request.type());
            createIndexRequest.cause("auto(index api)");
            createIndexRequest.masterNodeTimeout(request.timeout());
            createIndexAction.execute(createIndexRequest, new ActionListener<CreateIndexResponse>() {
                @Override
                public void onResponse(CreateIndexResponse result) {
                    innerExecute(request, listener);
                }

                @Override
                public void onFailure(Throwable e) {
                    if (ExceptionsHelper.unwrapCause(e) instanceof IndexAlreadyExistsException) {
                        // we have the index, do it
                        try {
                            innerExecute(request, listener);
                        } catch (Throwable e1) {
                            listener.onFailure(e1);
                        }
                    } else {
                        listener.onFailure(e);
                    }
                }
            });
        } else {
            innerExecute(request, listener);
        }
    }

    @Override
    protected void resolveRequest(MetaData metaData, String concreteIndex, IndexRequest request) {
        MappingMetaData mappingMd = null;
        if (metaData.hasIndex(concreteIndex)) {
            mappingMd = metaData.index(concreteIndex).mappingOrDefault(request.type());
        }
        request.process(metaData, mappingMd, allowIdGeneration, concreteIndex);
        ShardId shardId = clusterService.operationRouting().shardId(clusterService.state(), concreteIndex, request.id(), request.routing());
        request.setShardId(shardId);
    }

    private void innerExecute(final IndexRequest request, final ActionListener<IndexResponse> listener) {
        super.doExecute(request, listener);
    }

    @Override
    protected IndexResponse newResponseInstance() {
        return new IndexResponse();
    }

    @Override
    protected Tuple<IndexResponse, IndexRequest> shardOperationOnPrimary(MetaData metaData, IndexRequest request) throws Throwable {

        // validate, if routing is required, that we got routing
        IndexMetaData indexMetaData = metaData.index(request.shardId().getIndex());
        MappingMetaData mappingMd = indexMetaData.mappingOrDefault(request.type());
        if (mappingMd != null && mappingMd.routing().required()) {
            if (request.routing() == null) {
                throw new RoutingMissingException(request.shardId().getIndex(), request.type(), request.id());
            }
        }

        IndexService indexService = indicesService.indexServiceSafe(request.shardId().getIndex());
        IndexShard indexShard = indexService.getShard(request.shardId().id());

        final WriteResult<IndexResponse> result = executeIndexRequestOnPrimary(request, indexShard, mappingUpdatedAction);

        final IndexResponse response = result.response;
        final Translog.Location location = result.location;
        processAfterWrite(request.refresh(), indexShard, location);
<<<<<<< HEAD
        return new Tuple<>(response, shardRequest.request);
=======
        return new Tuple<>(response, request);
>>>>>>> fafeb3ab
    }

    @Override
    protected void shardOperationOnReplica(IndexRequest request) {
        final ShardId shardId = request.shardId();
        IndexService indexService = indicesService.indexServiceSafe(shardId.getIndex());
        IndexShard indexShard = indexService.getShard(shardId.id());
        final Engine.Index operation = executeIndexRequestOnReplica(request, indexShard);
        processAfterWrite(request.refresh(), indexShard, operation.getTranslogLocation());
    }

    /**
     * Execute the given {@link IndexRequest} on a replica shard, throwing a
     * {@link RetryOnReplicaException} if the operation needs to be re-tried.
     */
    public static Engine.Index executeIndexRequestOnReplica(IndexRequest request, IndexShard indexShard) {
        final ShardId shardId = indexShard.shardId();
        SourceToParse sourceToParse = SourceToParse.source(SourceToParse.Origin.REPLICA, request.source()).index(shardId.getIndex()).type(request.type()).id(request.id())
                .routing(request.routing()).parent(request.parent()).timestamp(request.timestamp()).ttl(request.ttl());

<<<<<<< HEAD
        final Engine.Index operation = indexShard.prepareIndexOnReplica(sourceToParse, request.seqNo(), request.version(), request.versionType());
=======
        final Engine.Index operation = indexShard.prepareIndexOnReplica(sourceToParse, request.version(), request.versionType());
>>>>>>> fafeb3ab
        Mapping update = operation.parsedDoc().dynamicMappingsUpdate();
        if (update != null) {
            throw new RetryOnReplicaException(shardId, "Mappings are not available on the replica yet, triggered update: " + update);
        }
        indexShard.index(operation);
<<<<<<< HEAD
        processAfterWrite(request.refresh(), indexShard, operation.getTranslogLocation());
    }

    /** utility method to prepare indexing operations on the primary */
    public static Engine.Index prepareIndexOperationOnPrimary(IndexRequest request, IndexShard indexShard) {
        SourceToParse sourceToParse = SourceToParse.source(SourceToParse.Origin.PRIMARY, request.source()).index(request.index()).type(request.type()).id(request.id())
                .routing(request.routing()).parent(request.parent()).timestamp(request.timestamp()).ttl(request.ttl());
        return indexShard.prepareIndexOnPrimary(sourceToParse, request.version(), request.versionType());

    }

    /**
     * Execute the given {@link IndexRequest} on a primary shard, throwing a
     * {@link RetryOnPrimaryException} if the operation needs to be re-tried.
     */
    public static WriteResult<IndexResponse> executeIndexRequestOnPrimary(IndexRequest request, IndexShard indexShard, MappingUpdatedAction mappingUpdatedAction) throws Throwable {
        Engine.Index operation = prepareIndexOperationOnPrimary(request, indexShard);
        Mapping update = operation.parsedDoc().dynamicMappingsUpdate();
        final ShardId shardId = indexShard.shardId();
        if (update != null) {
            final String indexName = shardId.getIndex();
            mappingUpdatedAction.updateMappingOnMasterSynchronously(indexName, request.type(), update);
            operation = prepareIndexOperationOnPrimary(request, indexShard);
            update = operation.parsedDoc().dynamicMappingsUpdate();
            if (update != null) {
                throw new RetryOnPrimaryException(shardId,
                        "Dynamics mappings are not available on the node that holds the primary yet");
            }
        }
        final boolean created = indexShard.index(operation);

        // update the version on request so it will happen on the replicas
        final long version = operation.version();
        request.version(version);
        request.versionType(request.versionType().versionTypeForReplicationAndRecovery());
        request.seqNo(operation.seqNo());

        assert request.versionType().validateVersionForWrites(request.version());

        return new WriteResult<>(new IndexResponse(shardId, request.type(), request.id(), request.seqNo(), request.version(), created), operation.getTranslogLocation());
    }
}
=======
        return operation;
    }

    /** Utility method to prepare an index operation on primary shards */
    public static Engine.Index prepareIndexOperationOnPrimary(IndexRequest request, IndexShard indexShard) {
        SourceToParse sourceToParse = SourceToParse.source(SourceToParse.Origin.PRIMARY, request.source()).index(request.index()).type(request.type()).id(request.id())
            .routing(request.routing()).parent(request.parent()).timestamp(request.timestamp()).ttl(request.ttl());
        return indexShard.prepareIndexOnPrimary(sourceToParse, request.version(), request.versionType());
    }

    /**
     * Execute the given {@link IndexRequest} on a primary shard, throwing a
     * {@link RetryOnPrimaryException} if the operation needs to be re-tried.
     */
    public static WriteResult<IndexResponse> executeIndexRequestOnPrimary(IndexRequest request, IndexShard indexShard, MappingUpdatedAction mappingUpdatedAction) throws Throwable {
        Engine.Index operation = prepareIndexOperationOnPrimary(request, indexShard);
        Mapping update = operation.parsedDoc().dynamicMappingsUpdate();
        final ShardId shardId = indexShard.shardId();
        if (update != null) {
            final String indexName = shardId.getIndex();
            mappingUpdatedAction.updateMappingOnMasterSynchronously(indexName, request.type(), update);
            operation = prepareIndexOperationOnPrimary(request, indexShard);
            update = operation.parsedDoc().dynamicMappingsUpdate();
            if (update != null) {
                throw new RetryOnPrimaryException(shardId,
                    "Dynamic mappings are not available on the node that holds the primary yet");
            }
        }
        final boolean created = indexShard.index(operation);

        // update the version on request so it will happen on the replicas
        final long version = operation.version();
        request.version(version);
        request.versionType(request.versionType().versionTypeForReplicationAndRecovery());

        assert request.versionType().validateVersionForWrites(request.version());

        return new WriteResult<>(new IndexResponse(shardId, request.type(), request.id(), request.version(), created), operation.getTranslogLocation());
    }

}
>>>>>>> fafeb3ab
<|MERGE_RESOLUTION|>--- conflicted
+++ resolved
@@ -158,11 +158,7 @@
         final IndexResponse response = result.response;
         final Translog.Location location = result.location;
         processAfterWrite(request.refresh(), indexShard, location);
-<<<<<<< HEAD
-        return new Tuple<>(response, shardRequest.request);
-=======
         return new Tuple<>(response, request);
->>>>>>> fafeb3ab
     }
 
     @Override
@@ -183,60 +179,12 @@
         SourceToParse sourceToParse = SourceToParse.source(SourceToParse.Origin.REPLICA, request.source()).index(shardId.getIndex()).type(request.type()).id(request.id())
                 .routing(request.routing()).parent(request.parent()).timestamp(request.timestamp()).ttl(request.ttl());
 
-<<<<<<< HEAD
         final Engine.Index operation = indexShard.prepareIndexOnReplica(sourceToParse, request.seqNo(), request.version(), request.versionType());
-=======
-        final Engine.Index operation = indexShard.prepareIndexOnReplica(sourceToParse, request.version(), request.versionType());
->>>>>>> fafeb3ab
         Mapping update = operation.parsedDoc().dynamicMappingsUpdate();
         if (update != null) {
             throw new RetryOnReplicaException(shardId, "Mappings are not available on the replica yet, triggered update: " + update);
         }
         indexShard.index(operation);
-<<<<<<< HEAD
-        processAfterWrite(request.refresh(), indexShard, operation.getTranslogLocation());
-    }
-
-    /** utility method to prepare indexing operations on the primary */
-    public static Engine.Index prepareIndexOperationOnPrimary(IndexRequest request, IndexShard indexShard) {
-        SourceToParse sourceToParse = SourceToParse.source(SourceToParse.Origin.PRIMARY, request.source()).index(request.index()).type(request.type()).id(request.id())
-                .routing(request.routing()).parent(request.parent()).timestamp(request.timestamp()).ttl(request.ttl());
-        return indexShard.prepareIndexOnPrimary(sourceToParse, request.version(), request.versionType());
-
-    }
-
-    /**
-     * Execute the given {@link IndexRequest} on a primary shard, throwing a
-     * {@link RetryOnPrimaryException} if the operation needs to be re-tried.
-     */
-    public static WriteResult<IndexResponse> executeIndexRequestOnPrimary(IndexRequest request, IndexShard indexShard, MappingUpdatedAction mappingUpdatedAction) throws Throwable {
-        Engine.Index operation = prepareIndexOperationOnPrimary(request, indexShard);
-        Mapping update = operation.parsedDoc().dynamicMappingsUpdate();
-        final ShardId shardId = indexShard.shardId();
-        if (update != null) {
-            final String indexName = shardId.getIndex();
-            mappingUpdatedAction.updateMappingOnMasterSynchronously(indexName, request.type(), update);
-            operation = prepareIndexOperationOnPrimary(request, indexShard);
-            update = operation.parsedDoc().dynamicMappingsUpdate();
-            if (update != null) {
-                throw new RetryOnPrimaryException(shardId,
-                        "Dynamics mappings are not available on the node that holds the primary yet");
-            }
-        }
-        final boolean created = indexShard.index(operation);
-
-        // update the version on request so it will happen on the replicas
-        final long version = operation.version();
-        request.version(version);
-        request.versionType(request.versionType().versionTypeForReplicationAndRecovery());
-        request.seqNo(operation.seqNo());
-
-        assert request.versionType().validateVersionForWrites(request.version());
-
-        return new WriteResult<>(new IndexResponse(shardId, request.type(), request.id(), request.seqNo(), request.version(), created), operation.getTranslogLocation());
-    }
-}
-=======
         return operation;
     }
 
@@ -271,11 +219,10 @@
         final long version = operation.version();
         request.version(version);
         request.versionType(request.versionType().versionTypeForReplicationAndRecovery());
+        request.seqNo(operation.seqNo());
 
         assert request.versionType().validateVersionForWrites(request.version());
 
-        return new WriteResult<>(new IndexResponse(shardId, request.type(), request.id(), request.version(), created), operation.getTranslogLocation());
-    }
-
+        return new WriteResult<>(new IndexResponse(shardId, request.type(), request.id(), request.seqNo(), request.version(), created), operation.getTranslogLocation());
+    }
 }
->>>>>>> fafeb3ab
