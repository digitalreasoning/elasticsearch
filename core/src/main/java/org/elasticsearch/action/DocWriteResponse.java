/*
 * Licensed to Elasticsearch under one or more contributor
 * license agreements. See the NOTICE file distributed with
 * this work for additional information regarding copyright
 * ownership. Elasticsearch licenses this file to you under
 * the Apache License, Version 2.0 (the "License"); you may
 * not use this file except in compliance with the License.
 * You may obtain a copy of the License at
 *
 *    http://www.apache.org/licenses/LICENSE-2.0
 *
 * Unless required by applicable law or agreed to in writing,
 * software distributed under the License is distributed on an
 * "AS IS" BASIS, WITHOUT WARRANTIES OR CONDITIONS OF ANY
 * KIND, either express or implied.  See the License for the
 * specific language governing permissions and limitations
 * under the License.
 */
package org.elasticsearch.action;

import org.elasticsearch.common.io.stream.StreamInput;
import org.elasticsearch.common.io.stream.StreamOutput;
import org.elasticsearch.common.xcontent.StatusToXContent;
import org.elasticsearch.common.xcontent.XContentBuilder;
<<<<<<< HEAD
import org.elasticsearch.common.xcontent.XContentBuilderString;
import org.elasticsearch.index.seqno.SequenceNumbersService;
=======
>>>>>>> d3d57da8
import org.elasticsearch.index.shard.ShardId;
import org.elasticsearch.rest.RestStatus;

import java.io.IOException;

/**
 * A base class for the response of a write operation that involves a single doc
 */
public abstract class DocWriteResponse extends ReplicationResponse implements StatusToXContent {

    private ShardId shardId;
    private String id;
    private String type;
    private long version;
    private long seqNo;

    public DocWriteResponse(ShardId shardId, String type, String id, long seqNo, long version) {
        this.shardId = shardId;
        this.type = type;
        this.id = id;
        this.seqNo = seqNo;
        this.version = version;
    }

    // needed for deserialization
    protected DocWriteResponse() {
    }

    /**
     * The index the document was changed in.
     */
    public String getIndex() {
        return this.shardId.getIndexName();
    }


    /**
     * The exact shard the document was changed in.
     */
    public ShardId getShardId() {
        return this.shardId;
    }

    /**
     * The type of the document changed.
     */
    public String getType() {
        return this.type;
    }

    /**
     * The id of the document changed.
     */
    public String getId() {
        return this.id;
    }

    /**
     * Returns the current version of the doc.
     */
    public long getVersion() {
        return this.version;
    }

    /**
     * Returns the sequence number assigned for this change. Returns {@link SequenceNumbersService#UNASSIGNED_SEQ_NO} if the operation
     * wasn't performed (i.e., an update operation that resulted in a NOOP).
     */
    public long getSeqNo() {
        return seqNo;
    }

    /** returns the rest status for this response (based on {@link ShardInfo#status()} */
    public RestStatus status() {
        return getShardInfo().status();
    }

    @Override
    public void readFrom(StreamInput in) throws IOException {
        super.readFrom(in);
        shardId = ShardId.readShardId(in);
        type = in.readString();
        id = in.readString();
        version = in.readZLong();
        seqNo = in.readZLong();
    }

    @Override
    public void writeTo(StreamOutput out) throws IOException {
        super.writeTo(out);
        shardId.writeTo(out);
        out.writeString(type);
        out.writeString(id);
        out.writeZLong(version);
        out.writeZLong(seqNo);
    }

    static final class Fields {
<<<<<<< HEAD
        static final XContentBuilderString _INDEX = new XContentBuilderString("_index");
        static final XContentBuilderString _TYPE = new XContentBuilderString("_type");
        static final XContentBuilderString _ID = new XContentBuilderString("_id");
        static final XContentBuilderString _VERSION = new XContentBuilderString("_version");
        static final XContentBuilderString _SHARD_ID = new XContentBuilderString("_shard_id");
        static final XContentBuilderString _SEQ_NO = new XContentBuilderString("_seq_no");
=======
        static final String _INDEX = "_index";
        static final String _TYPE = "_type";
        static final String _ID = "_id";
        static final String _VERSION = "_version";
>>>>>>> d3d57da8
    }

    @Override
    public XContentBuilder toXContent(XContentBuilder builder, Params params) throws IOException {
        ReplicationResponse.ShardInfo shardInfo = getShardInfo();
        builder.field(Fields._INDEX, shardId.getIndexName())
                .field(Fields._TYPE, type)
                .field(Fields._ID, id)
                .field(Fields._VERSION, version);
        shardInfo.toXContent(builder, params);
        //nocommit: i'm not sure we want to expose it in the api but it will be handy for debugging while we work...
        builder.field(Fields._SHARD_ID, shardId.id());
        if (getSeqNo() >= 0) {
            builder.field(Fields._SEQ_NO, getSeqNo());
        }
        return builder;
    }
}<|MERGE_RESOLUTION|>--- conflicted
+++ resolved
@@ -22,11 +22,7 @@
 import org.elasticsearch.common.io.stream.StreamOutput;
 import org.elasticsearch.common.xcontent.StatusToXContent;
 import org.elasticsearch.common.xcontent.XContentBuilder;
-<<<<<<< HEAD
-import org.elasticsearch.common.xcontent.XContentBuilderString;
 import org.elasticsearch.index.seqno.SequenceNumbersService;
-=======
->>>>>>> d3d57da8
 import org.elasticsearch.index.shard.ShardId;
 import org.elasticsearch.rest.RestStatus;
 
@@ -61,7 +57,6 @@
     public String getIndex() {
         return this.shardId.getIndexName();
     }
-
 
     /**
      * The exact shard the document was changed in.
@@ -125,19 +120,12 @@
     }
 
     static final class Fields {
-<<<<<<< HEAD
-        static final XContentBuilderString _INDEX = new XContentBuilderString("_index");
-        static final XContentBuilderString _TYPE = new XContentBuilderString("_type");
-        static final XContentBuilderString _ID = new XContentBuilderString("_id");
-        static final XContentBuilderString _VERSION = new XContentBuilderString("_version");
-        static final XContentBuilderString _SHARD_ID = new XContentBuilderString("_shard_id");
-        static final XContentBuilderString _SEQ_NO = new XContentBuilderString("_seq_no");
-=======
         static final String _INDEX = "_index";
         static final String _TYPE = "_type";
         static final String _ID = "_id";
         static final String _VERSION = "_version";
->>>>>>> d3d57da8
+        static final String _SHARD_ID = "_shard_id";
+        static final String _SEQ_NO = "_seq_no";
     }
 
     @Override
