/*
 * Licensed to Elasticsearch under one or more contributor
 * license agreements. See the NOTICE file distributed with
 * this work for additional information regarding copyright
 * ownership. Elasticsearch licenses this file to you under
 * the Apache License, Version 2.0 (the "License"); you may
 * not use this file except in compliance with the License.
 * You may obtain a copy of the License at
 *
 *    http://www.apache.org/licenses/LICENSE-2.0
 *
 * Unless required by applicable law or agreed to in writing,
 * software distributed under the License is distributed on an
 * "AS IS" BASIS, WITHOUT WARRANTIES OR CONDITIONS OF ANY
 * KIND, either express or implied.  See the License for the
 * specific language governing permissions and limitations
 * under the License.
 */

package org.elasticsearch.cluster.routing;

import org.elasticsearch.Version;
import org.elasticsearch.cluster.metadata.IndexMetaData;
import org.elasticsearch.common.Nullable;
import org.elasticsearch.common.io.stream.StreamInput;
import org.elasticsearch.common.io.stream.StreamOutput;
import org.elasticsearch.common.io.stream.Streamable;
import org.elasticsearch.common.xcontent.ToXContent;
import org.elasticsearch.common.xcontent.XContentBuilder;
import org.elasticsearch.index.Index;
import org.elasticsearch.index.shard.ShardId;

import java.io.IOException;
import java.util.Collections;
import java.util.List;

/**
 * {@link ShardRouting} immutably encapsulates information about shard
 * routings like id, state, version, etc.
 */
public final class ShardRouting implements Streamable, ToXContent {

    /**
     * Used if shard size is not available
     */
    public static final long UNAVAILABLE_EXPECTED_SHARD_SIZE = -1;

    private Index index;
    private int shardId;
    private String currentNodeId;
    private String relocatingNodeId;
    private boolean primary;
    private long primaryTerm;
    private ShardRoutingState state;
    private RestoreSource restoreSource;
    private UnassignedInfo unassignedInfo;
    private AllocationId allocationId;
    private final transient List<ShardRouting> asList;
    private transient ShardId shardIdentifier;
    private boolean frozen = false;
    private long expectedShardSize = UNAVAILABLE_EXPECTED_SHARD_SIZE;

    private ShardRouting() {
        this.asList = Collections.singletonList(this);
    }

    public ShardRouting(ShardRouting copy) {
<<<<<<< HEAD
        this(copy, copy.version(), copy.primaryTerm());
    }

    public ShardRouting(ShardRouting copy, long version) {
        this(copy, version, copy.primaryTerm());
    }

    public ShardRouting(ShardRouting copy, long version, long primaryTerm) {
        this(copy.index(), copy.id(), copy.currentNodeId(), copy.relocatingNodeId(), copy.restoreSource(), primaryTerm, copy.primary(), copy.state(), version, copy.unassignedInfo(), copy.allocationId(), true, copy.getExpectedShardSize());
=======
        this(copy.index(), copy.id(), copy.currentNodeId(), copy.relocatingNodeId(), copy.restoreSource(), copy.primary(), copy.state(), copy.unassignedInfo(), copy.allocationId(), true, copy.getExpectedShardSize());
>>>>>>> b5aee207
    }

    /**
     * A constructor to internally create shard routing instances, note, the internal flag should only be set to true
     * by either this class or tests. Visible for testing.
     */
<<<<<<< HEAD
    ShardRouting(String index, int shardId, String currentNodeId,
                 String relocatingNodeId, RestoreSource restoreSource, long primaryTerm, boolean primary, ShardRoutingState state, long version,
=======
    ShardRouting(Index index, int shardId, String currentNodeId,
                 String relocatingNodeId, RestoreSource restoreSource, boolean primary, ShardRoutingState state,
>>>>>>> b5aee207
                 UnassignedInfo unassignedInfo, AllocationId allocationId, boolean internal, long expectedShardSize) {
        this.index = index;
        this.shardId = shardId;
        this.currentNodeId = currentNodeId;
        this.relocatingNodeId = relocatingNodeId;
        this.primaryTerm = primaryTerm;
        this.primary = primary;
        this.state = state;
        this.asList = Collections.singletonList(this);
        this.restoreSource = restoreSource;
        this.unassignedInfo = unassignedInfo;
        this.allocationId = allocationId;
        this.expectedShardSize = expectedShardSize;
        assert expectedShardSize == UNAVAILABLE_EXPECTED_SHARD_SIZE || state == ShardRoutingState.INITIALIZING || state == ShardRoutingState.RELOCATING : expectedShardSize + " state: " + state;
        assert expectedShardSize >= 0 || state != ShardRoutingState.INITIALIZING || state != ShardRoutingState.RELOCATING : expectedShardSize + " state: " + state;
        assert !(state == ShardRoutingState.UNASSIGNED && unassignedInfo == null) : "unassigned shard must be created with meta";
        if (!internal) {
            assert state == ShardRoutingState.UNASSIGNED;
            assert currentNodeId == null;
            assert relocatingNodeId == null;
            assert allocationId == null;
        }

    }

    /**
     * Creates a new unassigned shard.
     */
<<<<<<< HEAD
    public static ShardRouting newUnassigned(String index, int shardId, RestoreSource restoreSource, long primaryTerm, boolean primary, UnassignedInfo unassignedInfo) {
        return new ShardRouting(index, shardId, null, null, restoreSource, primaryTerm, primary, ShardRoutingState.UNASSIGNED, 0, unassignedInfo, null, true, UNAVAILABLE_EXPECTED_SHARD_SIZE);
=======
    public static ShardRouting newUnassigned(Index index, int shardId, RestoreSource restoreSource, boolean primary, UnassignedInfo unassignedInfo) {
        return new ShardRouting(index, shardId, null, null, restoreSource, primary, ShardRoutingState.UNASSIGNED, unassignedInfo, null, true, UNAVAILABLE_EXPECTED_SHARD_SIZE);
>>>>>>> b5aee207
    }

    public Index index() {
        return this.index;
    }

    /**
     * The index name.
     */
    public String getIndexName() {
        return index().getName();
    }

    /**
     * The shard id.
     */
    public int id() {
        return this.shardId;
    }

    /**
     * The shard id.
     */
    public int getId() {
        return id();
    }


    /**
     * The shard is unassigned (not allocated to any node).
     */
    public boolean unassigned() {
        return state == ShardRoutingState.UNASSIGNED;
    }

    /**
     * The shard is initializing (usually recovering either from peer shard
     * or from gateway).
     */
    public boolean initializing() {
        return state == ShardRoutingState.INITIALIZING;
    }

    /**
     * Returns <code>true</code> iff the this shard is currently
     * {@link ShardRoutingState#STARTED started} or
     * {@link ShardRoutingState#RELOCATING relocating} to another node.
     * Otherwise <code>false</code>
     */
    public boolean active() {
        return started() || relocating();
    }

    /**
     * The shard is in started mode.
     */
    public boolean started() {
        return state == ShardRoutingState.STARTED;
    }

    /**
     * Returns <code>true</code> iff the this shard is currently relocating to
     * another node. Otherwise <code>false</code>
     *
     * @see ShardRoutingState#RELOCATING
     */
    public boolean relocating() {
        return state == ShardRoutingState.RELOCATING;
    }

    /**
     * Returns <code>true</code> iff this shard is assigned to a node ie. not
     * {@link ShardRoutingState#UNASSIGNED unassigned}. Otherwise <code>false</code>
     */
    public boolean assignedToNode() {
        return currentNodeId != null;
    }

    /**
     * The current node id the shard is allocated on.
     */
    public String currentNodeId() {
        return this.currentNodeId;
    }

    /**
     * The relocating node id the shard is either relocating to or relocating from.
     */
    public String relocatingNodeId() {
        return this.relocatingNodeId;
    }

    /**
     * Creates a shard routing representing the target shard.
     * The target shard routing will be the INITIALIZING state and have relocatingNodeId set to the
     * source node.
     */
    public ShardRouting buildTargetRelocatingShard() {
        assert relocating();
<<<<<<< HEAD
        return new ShardRouting(index, shardId, relocatingNodeId, currentNodeId, restoreSource, primaryTerm, primary, ShardRoutingState.INITIALIZING, version, unassignedInfo,
=======
        return new ShardRouting(index, shardId, relocatingNodeId, currentNodeId, restoreSource, primary, ShardRoutingState.INITIALIZING, unassignedInfo,
>>>>>>> b5aee207
            AllocationId.newTargetRelocation(allocationId), true, expectedShardSize);
    }

    /**
     * Snapshot id and repository where this shard is being restored from
     */
    public RestoreSource restoreSource() {
        return restoreSource;
    }

    /**
     * Additional metadata on why the shard is/was unassigned. The metadata is kept around
     * until the shard moves to STARTED.
     */
    @Nullable
    public UnassignedInfo unassignedInfo() {
        return unassignedInfo;
    }

    /**
     * An id that uniquely identifies an allocation.
     */
    @Nullable
    public AllocationId allocationId() {
        return this.allocationId;
    }

    /**
     * Returns <code>true</code> iff this shard is a primary.
     */
    public boolean primary() {
        return this.primary;
    }

    /**
     * Returns the term of the current primary shard for this shard.
     * The term is incremented with every primary promotion/initial assignment.
     *
     * See {@link org.elasticsearch.cluster.metadata.IndexMetaData#primaryTerm(int)} for more info.
     */
    public long primaryTerm() {
        return this.primaryTerm;
    }

    /**
     * The shard state.
     */
    public ShardRoutingState state() {
        return this.state;
    }

    /**
     * The shard id.
     */
    public ShardId shardId() {
        if (shardIdentifier != null) {
            return shardIdentifier;
        }
        shardIdentifier = new ShardId(index, shardId);
        return shardIdentifier;
    }

    public boolean allocatedPostIndexCreate(IndexMetaData indexMetaData) {
        if (active()) {
            return true;
        }

        // unassigned info is only cleared when a shard moves to started, so
        // for unassigned and initializing (we checked for active() before),
        // we can safely assume it is there
        if (unassignedInfo.getReason() == UnassignedInfo.Reason.INDEX_CREATED) {
            return false;
        }

        if (indexMetaData.activeAllocationIds(id()).isEmpty() && indexMetaData.getCreationVersion().onOrAfter(Version.V_3_0_0)) {
            // when no shards with this id have ever been active for this index
            return false;
        }

        return true;
    }

    /**
     * A shard iterator with just this shard in it.
     */
    public ShardIterator shardsIt() {
        return new PlainShardIterator(shardId(), asList);
    }

    public static ShardRouting readShardRoutingEntry(StreamInput in) throws IOException {
        ShardRouting entry = new ShardRouting();
        entry.readFrom(in);
        return entry;
    }

    public static ShardRouting readShardRoutingEntry(StreamInput in, Index index, int shardId) throws IOException {
        ShardRouting entry = new ShardRouting();
        entry.readFrom(in, index, shardId);
        return entry;
    }

    public void readFrom(StreamInput in, Index index, int shardId) throws IOException {
        this.index = index;
        this.shardId = shardId;
        readFromThin(in);
    }

    public void readFromThin(StreamInput in) throws IOException {
        if (in.readBoolean()) {
            currentNodeId = in.readString();
        }

        if (in.readBoolean()) {
            relocatingNodeId = in.readString();
        }

        primary = in.readBoolean();
        primaryTerm = in.readVLong();
        state = ShardRoutingState.fromValue(in.readByte());

        restoreSource = RestoreSource.readOptionalRestoreSource(in);
        if (in.readBoolean()) {
            unassignedInfo = new UnassignedInfo(in);
        }
        if (in.readBoolean()) {
            allocationId = new AllocationId(in);
        }
        if (relocating() || initializing()) {
            expectedShardSize = in.readLong();
        } else {
            expectedShardSize = UNAVAILABLE_EXPECTED_SHARD_SIZE;
        }
        freeze();
    }

    @Override
    public void readFrom(StreamInput in) throws IOException {
        readFrom(in, Index.readIndex(in), in.readVInt());
    }

    /**
     * Writes shard information to {@link StreamOutput} without writing index name and shard id
     *
     * @param out {@link StreamOutput} to write shard information to
     * @throws IOException if something happens during write
     */
    public void writeToThin(StreamOutput out) throws IOException {
        if (currentNodeId != null) {
            out.writeBoolean(true);
            out.writeString(currentNodeId);
        } else {
            out.writeBoolean(false);
        }

        if (relocatingNodeId != null) {
            out.writeBoolean(true);
            out.writeString(relocatingNodeId);
        } else {
            out.writeBoolean(false);
        }

        out.writeBoolean(primary);
        out.writeVLong(primaryTerm);
        out.writeByte(state.value());

        if (restoreSource != null) {
            out.writeBoolean(true);
            restoreSource.writeTo(out);
        } else {
            out.writeBoolean(false);
        }
        if (unassignedInfo != null) {
            out.writeBoolean(true);
            unassignedInfo.writeTo(out);
        } else {
            out.writeBoolean(false);
        }
        if (allocationId != null) {
            out.writeBoolean(true);
            allocationId.writeTo(out);
        } else {
            out.writeBoolean(false);
        }
        if (relocating() || initializing()) {
            out.writeLong(expectedShardSize);
        }

    }

    @Override
    public void writeTo(StreamOutput out) throws IOException {
        index.writeTo(out);
        out.writeVInt(shardId);
        writeToThin(out);
    }

    public void updateUnassignedInfo(UnassignedInfo unassignedInfo) {
        ensureNotFrozen();
        assert this.unassignedInfo != null : "can only update unassign info if they are already set";
        this.unassignedInfo = unassignedInfo;
    }

    // package private mutators start here

    /**
     * Moves the shard to unassigned state.
     */
    void moveToUnassigned(UnassignedInfo unassignedInfo) {
        ensureNotFrozen();
        assert state != ShardRoutingState.UNASSIGNED : this;
        state = ShardRoutingState.UNASSIGNED;
        currentNodeId = null;
        relocatingNodeId = null;
        this.unassignedInfo = unassignedInfo;
        allocationId = null;
        expectedShardSize = UNAVAILABLE_EXPECTED_SHARD_SIZE;
    }

    /**
<<<<<<< HEAD
     * Initializes an unassigned shard on a node. If the shard is primary, it's term is incremented.
=======
     * Initializes an unassigned shard on a node.
     *
     * @param existingAllocationId allocation id to use. If null, a fresh allocation id is generated.
>>>>>>> b5aee207
     */
    void initialize(String nodeId, @Nullable String existingAllocationId, long expectedShardSize) {
        ensureNotFrozen();
        assert state == ShardRoutingState.UNASSIGNED : this;
        assert relocatingNodeId == null : this;
        state = ShardRoutingState.INITIALIZING;
        currentNodeId = nodeId;
<<<<<<< HEAD
        allocationId = AllocationId.newInitializing();
        if (primary) {
            primaryTerm++;
=======
        if (existingAllocationId == null) {
            allocationId = AllocationId.newInitializing();
        } else {
            allocationId = AllocationId.newInitializing(existingAllocationId);
>>>>>>> b5aee207
        }
        this.expectedShardSize = expectedShardSize;
    }

    /**
     * Relocate the shard to another node.
     *
     * @param relocatingNodeId id of the node to relocate the shard
     */
    void relocate(String relocatingNodeId, long expectedShardSize) {
        ensureNotFrozen();
        assert state == ShardRoutingState.STARTED : "current shard has to be started in order to be relocated " + this;
        state = ShardRoutingState.RELOCATING;
        this.relocatingNodeId = relocatingNodeId;
        this.allocationId = AllocationId.newRelocation(allocationId);
        this.expectedShardSize = expectedShardSize;
    }

    /**
     * Cancel relocation of a shard. The shards state must be set
     * to <code>RELOCATING</code>.
     */
    void cancelRelocation() {
        ensureNotFrozen();
        assert state == ShardRoutingState.RELOCATING : this;
        assert assignedToNode() : this;
        assert relocatingNodeId != null : this;
        expectedShardSize = UNAVAILABLE_EXPECTED_SHARD_SIZE;
        state = ShardRoutingState.STARTED;
        relocatingNodeId = null;
        allocationId = AllocationId.cancelRelocation(allocationId);
    }

    /**
     * Moves the shard from started to initializing
     */
    void reinitializeShard() {
        ensureNotFrozen();
        assert state == ShardRoutingState.STARTED;
        state = ShardRoutingState.INITIALIZING;
        allocationId = AllocationId.newInitializing();
        this.unassignedInfo = new UnassignedInfo(UnassignedInfo.Reason.REINITIALIZED, null);
    }

    /**
     * Set the shards state to <code>STARTED</code>. The shards state must be
     * <code>INITIALIZING</code> or <code>RELOCATING</code>. Any relocation will be
     * canceled.
     */
    void moveToStarted() {
        ensureNotFrozen();
        assert state == ShardRoutingState.INITIALIZING : "expected an initializing shard " + this;
        relocatingNodeId = null;
        restoreSource = null;
        unassignedInfo = null; // we keep the unassigned data until the shard is started
        if (allocationId.getRelocationId() != null) {
            // relocation target
            allocationId = AllocationId.finishRelocation(allocationId);
        }
        expectedShardSize = UNAVAILABLE_EXPECTED_SHARD_SIZE;
        state = ShardRoutingState.STARTED;
    }

    /**
     * Make the shard primary unless it's not Primary
     * //TODO: doc exception
     */
    void moveToPrimary() {
        ensureNotFrozen();
        if (primary) {
            throw new IllegalShardRoutingStateException(this, "Already primary, can't move to primary");
        }
        primary = true;
        primaryTerm++;
    }

    /**
     * Set the primary shard to non-primary
     */
    void moveFromPrimary() {
        ensureNotFrozen();
        if (!primary) {
            throw new IllegalShardRoutingStateException(this, "Not primary, can't move to replica");
        }
        primary = false;
    }

    /** returns true if this routing has the same shardId as another */
    public boolean isSameShard(ShardRouting other) {
        return index.equals(other.index) && shardId == other.shardId;
    }

    /**
     * returns true if this routing has the same allocation ID as another.
     * <p>
     * Note: if both shard routing has a null as their {@link #allocationId()}, this method returns false as the routing describe
     * no allocation at all..
     **/
    public boolean isSameAllocation(ShardRouting other) {
        boolean b = this.allocationId != null && other.allocationId != null && this.allocationId.getId().equals(other.allocationId.getId());
        assert b == false || this.currentNodeId.equals(other.currentNodeId) : "ShardRoutings have the same allocation id but not the same node. This [" + this + "], other [" + other + "]";
        return b;
    }

    /**
     * Returns <code>true</code> if this shard is a relocation target for another shard (i.e., was created with {@link #buildTargetRelocatingShard()}
     */
    public boolean isRelocationTarget() {
        return state == ShardRoutingState.INITIALIZING && relocatingNodeId != null;
    }

    /** returns true if the routing is the relocation target of the given routing */
    public boolean isRelocationTargetOf(ShardRouting other) {
        boolean b = this.allocationId != null && other.allocationId != null && this.state == ShardRoutingState.INITIALIZING &&
            this.allocationId.getId().equals(other.allocationId.getRelocationId());

        assert b == false || other.state == ShardRoutingState.RELOCATING :
            "ShardRouting is a relocation target but the source shard state isn't relocating. This [" + this + "], other [" + other + "]";


        assert b == false || other.allocationId.getId().equals(this.allocationId.getRelocationId()) :
            "ShardRouting is a relocation target but the source id isn't equal to source's allocationId.getRelocationId. This [" + this + "], other [" + other + "]";

        assert b == false || other.currentNodeId().equals(this.relocatingNodeId) :
            "ShardRouting is a relocation target but source current node id isn't equal to target relocating node. This [" + this + "], other [" + other + "]";

        assert b == false || this.currentNodeId().equals(other.relocatingNodeId) :
            "ShardRouting is a relocation target but current node id isn't equal to source relocating node. This [" + this + "], other [" + other + "]";

        assert b == false || isSameShard(other) :
            "ShardRouting is a relocation target but both routings are not of the same shard. This [" + this + "], other [" + other + "]";

        assert b == false || this.primary == other.primary :
            "ShardRouting is a relocation target but primary flag is different. This [" + this + "], target [" + other + "]";

        assert b == false || this.primaryTerm == other.primaryTerm :
                "ShardRouting is a relocation target but primary term is different. This [" + this + "], target [" + other + "]";

        return b;
    }

    /** returns true if the routing is the relocation source for the given routing */
    public boolean isRelocationSourceOf(ShardRouting other) {
        boolean b = this.allocationId != null && other.allocationId != null && other.state == ShardRoutingState.INITIALIZING &&
            other.allocationId.getId().equals(this.allocationId.getRelocationId());

        assert b == false || this.state == ShardRoutingState.RELOCATING :
            "ShardRouting is a relocation source but shard state isn't relocating. This [" + this + "], other [" + other + "]";


        assert b == false || this.allocationId.getId().equals(other.allocationId.getRelocationId()) :
            "ShardRouting is a relocation source but the allocation id isn't equal to other.allocationId.getRelocationId. This [" + this + "], other [" + other + "]";

        assert b == false || this.currentNodeId().equals(other.relocatingNodeId) :
            "ShardRouting is a relocation source but current node isn't equal to other's relocating node. This [" + this + "], other [" + other + "]";

        assert b == false || other.currentNodeId().equals(this.relocatingNodeId) :
            "ShardRouting is a relocation source but relocating node isn't equal to other's current node. This [" + this + "], other [" + other + "]";

        assert b == false || isSameShard(other) :
            "ShardRouting is a relocation source but both routings are not of the same shard. This [" + this + "], target [" + other + "]";

        assert b == false || this.primary == other.primary :
            "ShardRouting is a relocation source but primary flag is different. This [" + this + "], target [" + other + "]";

        assert b == false || this.primaryTerm == other.primaryTerm :
                "ShardRouting is a relocation source but primary term is different. This [" + this + "], target [" + other + "]";

        return b;
    }

    /** returns true if the current routing is identical to the other routing in all but meta fields, i.e., version, primary term and unassigned info */
    public boolean equalsIgnoringMetaData(ShardRouting other) {
        if (primary != other.primary) {
            return false;
        }
        if (shardId != other.shardId) {
            return false;
        }
        if (currentNodeId != null ? !currentNodeId.equals(other.currentNodeId) : other.currentNodeId != null) {
            return false;
        }
        if (index != null ? !index.equals(other.index) : other.index != null) {
            return false;
        }
        if (relocatingNodeId != null ? !relocatingNodeId.equals(other.relocatingNodeId) : other.relocatingNodeId != null) {
            return false;
        }
        if (allocationId != null ? !allocationId.equals(other.allocationId) : other.allocationId != null) {
            return false;
        }
        if (state != other.state) {
            return false;
        }
        if (restoreSource != null ? !restoreSource.equals(other.restoreSource) : other.restoreSource != null) {
            return false;
        }
        return true;
    }

    @Override
    public boolean equals(Object o) {
        if (this == o) {
            return true;
        }
        if (o == null || !(o instanceof ShardRouting)) {
            return false;
        }
        ShardRouting that = (ShardRouting) o;
        if (unassignedInfo != null ? !unassignedInfo.equals(that.unassignedInfo) : that.unassignedInfo != null) {
            return false;
        }
        if (primaryTerm != that.primaryTerm) {
            return false;
        }
        return equalsIgnoringMetaData(that);
    }

    private boolean usePreComputedHashCode = false;
    private int hashCode = 0;

    @Override
    public int hashCode() {
        if (frozen && usePreComputedHashCode) {
            return hashCode;
        }
        int result = index != null ? index.hashCode() : 0;
        result = 31 * result + shardId;
        result = 31 * result + (currentNodeId != null ? currentNodeId.hashCode() : 0);
        result = 31 * result + (relocatingNodeId != null ? relocatingNodeId.hashCode() : 0);
        result = 31 * result + (primary ? 1 : 0);
        result = 31 * result + Long.hashCode(primaryTerm);
        result = 31 * result + (state != null ? state.hashCode() : 0);
        result = 31 * result + (restoreSource != null ? restoreSource.hashCode() : 0);
        result = 31 * result + (allocationId != null ? allocationId.hashCode() : 0);
        result = 31 * result + (unassignedInfo != null ? unassignedInfo.hashCode() : 0);
        if (frozen) {
            usePreComputedHashCode = true;
        }
        return hashCode = result;
    }

    @Override
    public String toString() {
        return shortSummary();
    }

    /**
     * A short description of the shard.
     */
    public String shortSummary() {
        StringBuilder sb = new StringBuilder();
        sb.append('[').append(index).append(']').append('[').append(shardId).append(']');
        sb.append(", node[").append(currentNodeId).append("], ");
        if (relocatingNodeId != null) {
            sb.append("relocating [").append(relocatingNodeId).append("], ");
        }
        if (primary) {
            sb.append("[P]");
        } else {
            sb.append("[R]");
        }
<<<<<<< HEAD
        sb.append(", v[").append(version).append("]");
        sb.append(", t[").append(primaryTerm).append("]");
=======
>>>>>>> b5aee207
        if (this.restoreSource != null) {
            sb.append(", restoring[" + restoreSource + "]");
        }
        sb.append(", s[").append(state).append("]");
        if (allocationId != null) {
            sb.append(", a").append(allocationId);
        }
        if (this.unassignedInfo != null) {
            sb.append(", ").append(unassignedInfo.toString());
        }
        if (expectedShardSize != UNAVAILABLE_EXPECTED_SHARD_SIZE) {
            sb.append(", expected_shard_size[").append(expectedShardSize).append("]");
        }
        return sb.toString();
    }

    @Override
    public XContentBuilder toXContent(XContentBuilder builder, Params params) throws IOException {
        builder.startObject()
            .field("state", state())
            .field("primary", primary())
                .field("primary_term", primaryTerm())
            .field("node", currentNodeId())
            .field("relocating_node", relocatingNodeId())
            .field("shard", shardId().id())
            .field("index", shardId().getIndex().getName());
        if (expectedShardSize != UNAVAILABLE_EXPECTED_SHARD_SIZE) {
            builder.field("expected_shard_size_in_bytes", expectedShardSize);
        }
        if (restoreSource() != null) {
            builder.field("restore_source");
            restoreSource().toXContent(builder, params);
        }
        if (allocationId != null) {
            builder.field("allocation_id");
            allocationId.toXContent(builder, params);
        }
        if (unassignedInfo != null) {
            unassignedInfo.toXContent(builder, params);
        }
        return builder.endObject();
    }

    private void ensureNotFrozen() {
        if (frozen) {
            throw new IllegalStateException("ShardRouting can't be modified anymore - already frozen");
        }
    }

    void freeze() {
        frozen = true;
    }

    boolean isFrozen() {
        return frozen;
    }

    /**
     * Returns the expected shard size for {@link ShardRoutingState#RELOCATING} and {@link ShardRoutingState#INITIALIZING}
     * shards. If it's size is not available {@value #UNAVAILABLE_EXPECTED_SHARD_SIZE} will be returned.
     */
    public long getExpectedShardSize() {
        return expectedShardSize;
    }
}<|MERGE_RESOLUTION|>--- conflicted
+++ resolved
@@ -65,32 +65,19 @@
     }
 
     public ShardRouting(ShardRouting copy) {
-<<<<<<< HEAD
-        this(copy, copy.version(), copy.primaryTerm());
-    }
-
-    public ShardRouting(ShardRouting copy, long version) {
-        this(copy, version, copy.primaryTerm());
-    }
-
-    public ShardRouting(ShardRouting copy, long version, long primaryTerm) {
-        this(copy.index(), copy.id(), copy.currentNodeId(), copy.relocatingNodeId(), copy.restoreSource(), primaryTerm, copy.primary(), copy.state(), version, copy.unassignedInfo(), copy.allocationId(), true, copy.getExpectedShardSize());
-=======
-        this(copy.index(), copy.id(), copy.currentNodeId(), copy.relocatingNodeId(), copy.restoreSource(), copy.primary(), copy.state(), copy.unassignedInfo(), copy.allocationId(), true, copy.getExpectedShardSize());
->>>>>>> b5aee207
+        this(copy, copy.primaryTerm());
+    }
+
+    public ShardRouting(ShardRouting copy, long primaryTerm) {
+        this(copy.index(), copy.id(), copy.currentNodeId(), copy.relocatingNodeId(), copy.restoreSource(), primaryTerm, copy.primary(), copy.state(), copy.unassignedInfo(), copy.allocationId(), true, copy.getExpectedShardSize());
     }
 
     /**
      * A constructor to internally create shard routing instances, note, the internal flag should only be set to true
      * by either this class or tests. Visible for testing.
      */
-<<<<<<< HEAD
-    ShardRouting(String index, int shardId, String currentNodeId,
-                 String relocatingNodeId, RestoreSource restoreSource, long primaryTerm, boolean primary, ShardRoutingState state, long version,
-=======
     ShardRouting(Index index, int shardId, String currentNodeId,
-                 String relocatingNodeId, RestoreSource restoreSource, boolean primary, ShardRoutingState state,
->>>>>>> b5aee207
+                 String relocatingNodeId, RestoreSource restoreSource, long primaryTerm, boolean primary, ShardRoutingState state,
                  UnassignedInfo unassignedInfo, AllocationId allocationId, boolean internal, long expectedShardSize) {
         this.index = index;
         this.shardId = shardId;
@@ -119,13 +106,8 @@
     /**
      * Creates a new unassigned shard.
      */
-<<<<<<< HEAD
-    public static ShardRouting newUnassigned(String index, int shardId, RestoreSource restoreSource, long primaryTerm, boolean primary, UnassignedInfo unassignedInfo) {
-        return new ShardRouting(index, shardId, null, null, restoreSource, primaryTerm, primary, ShardRoutingState.UNASSIGNED, 0, unassignedInfo, null, true, UNAVAILABLE_EXPECTED_SHARD_SIZE);
-=======
-    public static ShardRouting newUnassigned(Index index, int shardId, RestoreSource restoreSource, boolean primary, UnassignedInfo unassignedInfo) {
-        return new ShardRouting(index, shardId, null, null, restoreSource, primary, ShardRoutingState.UNASSIGNED, unassignedInfo, null, true, UNAVAILABLE_EXPECTED_SHARD_SIZE);
->>>>>>> b5aee207
+    public static ShardRouting newUnassigned(Index index, int shardId, RestoreSource restoreSource, long primaryTerm, boolean primary, UnassignedInfo unassignedInfo) {
+        return new ShardRouting(index, shardId, null, null, restoreSource, primaryTerm, primary, ShardRoutingState.UNASSIGNED, unassignedInfo, null, true, UNAVAILABLE_EXPECTED_SHARD_SIZE);
     }
 
     public Index index() {
@@ -225,12 +207,8 @@
      */
     public ShardRouting buildTargetRelocatingShard() {
         assert relocating();
-<<<<<<< HEAD
-        return new ShardRouting(index, shardId, relocatingNodeId, currentNodeId, restoreSource, primaryTerm, primary, ShardRoutingState.INITIALIZING, version, unassignedInfo,
-=======
-        return new ShardRouting(index, shardId, relocatingNodeId, currentNodeId, restoreSource, primary, ShardRoutingState.INITIALIZING, unassignedInfo,
->>>>>>> b5aee207
-            AllocationId.newTargetRelocation(allocationId), true, expectedShardSize);
+        return new ShardRouting(index, shardId, relocatingNodeId, currentNodeId, restoreSource,primaryTerm, primary,
+                ShardRoutingState.INITIALIZING, unassignedInfo, AllocationId.newTargetRelocation(allocationId), true, expectedShardSize);
     }
 
     /**
@@ -449,13 +427,9 @@
     }
 
     /**
-<<<<<<< HEAD
      * Initializes an unassigned shard on a node. If the shard is primary, it's term is incremented.
-=======
-     * Initializes an unassigned shard on a node.
      *
      * @param existingAllocationId allocation id to use. If null, a fresh allocation id is generated.
->>>>>>> b5aee207
      */
     void initialize(String nodeId, @Nullable String existingAllocationId, long expectedShardSize) {
         ensureNotFrozen();
@@ -463,16 +437,13 @@
         assert relocatingNodeId == null : this;
         state = ShardRoutingState.INITIALIZING;
         currentNodeId = nodeId;
-<<<<<<< HEAD
-        allocationId = AllocationId.newInitializing();
         if (primary) {
             primaryTerm++;
-=======
+        }
         if (existingAllocationId == null) {
             allocationId = AllocationId.newInitializing();
         } else {
             allocationId = AllocationId.newInitializing(existingAllocationId);
->>>>>>> b5aee207
         }
         this.expectedShardSize = expectedShardSize;
     }
@@ -735,11 +706,7 @@
         } else {
             sb.append("[R]");
         }
-<<<<<<< HEAD
-        sb.append(", v[").append(version).append("]");
         sb.append(", t[").append(primaryTerm).append("]");
-=======
->>>>>>> b5aee207
         if (this.restoreSource != null) {
             sb.append(", restoring[" + restoreSource + "]");
         }
