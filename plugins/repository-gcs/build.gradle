/*
 * Licensed to Elasticsearch under one or more contributor
 * license agreements. See the NOTICE file distributed with
 * this work for additional information regarding copyright
 * ownership. Elasticsearch licenses this file to you under
 * the Apache License, Version 2.0 (the "License"); you may
 * not use this file except in compliance with the License.
 * You may obtain a copy of the License at
 *
 *    http://www.apache.org/licenses/LICENSE-2.0
 *
 * Unless required by applicable law or agreed to in writing,
 * software distributed under the License is distributed on an
 * "AS IS" BASIS, WITHOUT WARRANTIES OR CONDITIONS OF ANY
 * KIND, either express or implied.  See the License for the
 * specific language governing permissions and limitations
 * under the License.
 */


<<<<<<< HEAD
versions << [
   
        'rcbuild': '5.6.16-dr-4'
]

=======
version = '5.6.16-dr-5'
>>>>>>> fe0a49da

esplugin {
  description 'The GCS repository plugin adds Google Cloud Storage support for repositories. Version: ${versions.rcbuild}'
  classname 'org.elasticsearch.repositories.gcs.GoogleCloudStoragePlugin'
}

dependencies {
  compile 'com.google.cloud:google-cloud-storage:1.77.0'
  compile 'com.google.cloud:google-cloud-core:1.77.0'
  compile 'com.google.guava:guava:26.0-jre'
  compile 'com.google.http-client:google-http-client:1.30.1'
  compile "org.apache.httpcomponents:httpclient:${versions.httpclient}"
  compile "org.apache.httpcomponents:httpcore:${versions.httpcore}"
  compile "commons-logging:commons-logging:${versions.commonslogging}"
  compile "org.apache.logging.log4j:log4j-1.2-api:${versions.log4j}"
  compile "commons-codec:commons-codec:${versions.commonscodec}"
  compile 'com.google.api:api-common:1.8.1'
  compile 'com.google.api:gax:1.45.0'
  compile 'org.threeten:threetenbp:1.3.3'
  compile 'com.google.protobuf:protobuf-java-util:3.7.1'
  compile 'com.google.protobuf:protobuf-java:3.7.1'
  compile 'com.google.code.gson:gson:2.7'
  compile 'com.google.api.grpc:proto-google-common-protos:1.16.0'
  compile 'com.google.api.grpc:proto-google-iam-v1:0.12.0'
  compile 'com.google.cloud:google-cloud-core-http:1.77.0'
  compile 'com.google.auth:google-auth-library-credentials:0.16.1'
  compile 'com.google.auth:google-auth-library-oauth2-http:0.16.1'
  compile 'com.google.oauth-client:google-oauth-client:1.28.0'
  compile 'com.google.api-client:google-api-client:1.28.0'
  compile 'com.google.http-client:google-http-client-appengine:1.29.2'
  compile 'com.google.http-client:google-http-client-jackson2:1.29.2'
  compile 'com.google.api:gax-httpjson:0.62.0'
  compile 'io.grpc:grpc-context:1.12.0'
  compile 'io.opencensus:opencensus-api:0.18.0'
  compile 'io.opencensus:opencensus-contrib-http-util:0.18.0'
  compile 'com.google.apis:google-api-services-storage:v1-rev20190426-1.28.0'


}

dependencyLicenses {
  mapping from: /google-cloud-.*/, to: 'google-cloud'
  mapping from: /google-auth-.*/, to: 'google-auth'
  mapping from: /google-http-.*/, to: 'google-http'
  mapping from: /opencensus.*/, to: 'opencensus'
  mapping from: /http.*/, to: 'httpclient'
  mapping from: /protobuf.*/, to: 'protobuf'
  mapping from: /proto-google.*/, to: 'proto-google'
}<|MERGE_RESOLUTION|>--- conflicted
+++ resolved
@@ -18,15 +18,12 @@
  */
 
 
-<<<<<<< HEAD
+
 versions << [
    
         'rcbuild': '5.6.16-dr-4'
 ]
 
-=======
-version = '5.6.16-dr-5'
->>>>>>> fe0a49da
 
 esplugin {
   description 'The GCS repository plugin adds Google Cloud Storage support for repositories. Version: ${versions.rcbuild}'
