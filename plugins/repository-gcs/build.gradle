--- conflicted
+++ resolved
@@ -17,41 +17,22 @@
  * under the License.
  */
 
-versions << [
-        'google': '1.30.1',
-        'storage': 'v1-rev158-1.25.0',
-        'rcbuild': '5.6.16-dr-3'
-]
-
-version = "${versions.rcbuild}"
 
 esplugin {
-<<<<<<< HEAD
   description 'The GCS repository plugin adds Google Cloud Storage support for repositories. V.DR-3.1'
-=======
-  description "The GCS repository plugin adds Google Cloud Storage support for repositories. Version: ${versions.rcbuild}"
->>>>>>> 7f0f893d
   classname 'org.elasticsearch.repositories.gcs.GoogleCloudStoragePlugin'
-  version "${versions.rcbuild}"
 }
 
 dependencies {
-<<<<<<< HEAD
   compile 'com.google.cloud:google-cloud-storage:1.77.0'
   compile 'com.google.cloud:google-cloud-core:1.77.0'
   compile 'com.google.guava:guava:26.0-jre'
   compile 'com.google.http-client:google-http-client:1.30.1'
-=======
-  compile "com.google.apis:google-api-services-storage:${versions.storage}"
-  compile "com.google.api-client:google-api-client:${versions.google}"
-  compile "com.google.oauth-client:google-oauth-client:${versions.google}"
->>>>>>> 7f0f893d
   compile "org.apache.httpcomponents:httpclient:${versions.httpclient}"
   compile "org.apache.httpcomponents:httpcore:${versions.httpcore}"
   compile "commons-logging:commons-logging:${versions.commonslogging}"
   compile "org.apache.logging.log4j:log4j-1.2-api:${versions.log4j}"
   compile "commons-codec:commons-codec:${versions.commonscodec}"
-<<<<<<< HEAD
   compile 'com.google.api:api-common:1.8.1'
   compile 'com.google.api:gax:1.45.0'
   compile 'org.threeten:threetenbp:1.3.3'
@@ -74,14 +55,6 @@
   compile 'com.google.apis:google-api-services-storage:v1-rev20190426-1.28.0'
 
 
-=======
-  compile "com.google.http-client:google-http-client:${versions.google}"
-  compile "com.google.http-client:google-http-client-jackson2:${versions.google}"
-  compile group: 'com.google.guava', name: 'guava', version: '23.5-jre' 
-  compile 'io.opencensus:opencensus-api:0.24.0'
-  compile 'io.opencensus:opencensus-contrib-http-util:0.24.0'
-  compile group: 'io.grpc', name: 'grpc-context', version: '1.23.0'
->>>>>>> 7f0f893d
 }
 
 dependencyLicenses {
@@ -92,7 +65,4 @@
   mapping from: /http.*/, to: 'httpclient'
   mapping from: /protobuf.*/, to: 'protobuf'
   mapping from: /proto-google.*/, to: 'proto-google'
-}
-
-
-
+}