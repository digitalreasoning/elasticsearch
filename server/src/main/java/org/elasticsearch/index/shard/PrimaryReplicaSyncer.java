/*
 * Licensed to Elasticsearch under one or more contributor
 * license agreements. See the NOTICE file distributed with
 * this work for additional information regarding copyright
 * ownership. Elasticsearch licenses this file to you under
 * the Apache License, Version 2.0 (the "License"); you may
 * not use this file except in compliance with the License.
 * You may obtain a copy of the License at
 *
 *    http://www.apache.org/licenses/LICENSE-2.0
 *
 * Unless required by applicable law or agreed to in writing,
 * software distributed under the License is distributed on an
 * "AS IS" BASIS, WITHOUT WARRANTIES OR CONDITIONS OF ANY
 * KIND, either express or implied.  See the License for the
 * specific language governing permissions and limitations
 * under the License.
 */
package org.elasticsearch.index.shard;

import org.apache.logging.log4j.Logger;
import org.elasticsearch.action.ActionListener;
import org.elasticsearch.action.ActionRequest;
import org.elasticsearch.action.ActionRequestValidationException;
import org.elasticsearch.action.resync.ResyncReplicationRequest;
import org.elasticsearch.action.resync.ResyncReplicationResponse;
import org.elasticsearch.action.resync.TransportResyncReplicationAction;
import org.elasticsearch.common.Strings;
import org.elasticsearch.common.component.AbstractComponent;
import org.elasticsearch.common.inject.Inject;
import org.elasticsearch.common.io.stream.StreamInput;
import org.elasticsearch.common.io.stream.StreamOutput;
import org.elasticsearch.common.settings.Settings;
import org.elasticsearch.common.unit.ByteSizeUnit;
import org.elasticsearch.common.unit.ByteSizeValue;
import org.elasticsearch.common.util.concurrent.AbstractRunnable;
import org.elasticsearch.common.xcontent.XContentBuilder;
import org.elasticsearch.index.seqno.SequenceNumbers;
import org.elasticsearch.index.translog.Translog;
import org.elasticsearch.tasks.Task;
import org.elasticsearch.tasks.TaskId;
import org.elasticsearch.tasks.TaskManager;
import org.elasticsearch.transport.TransportService;

import java.io.IOException;
import java.util.ArrayList;
import java.util.List;
import java.util.Map;
import java.util.concurrent.atomic.AtomicBoolean;
import java.util.concurrent.atomic.AtomicInteger;

import static java.util.Objects.requireNonNull;

public class PrimaryReplicaSyncer extends AbstractComponent {

    private final TaskManager taskManager;
    private final SyncAction syncAction;

    public static final ByteSizeValue DEFAULT_CHUNK_SIZE = new ByteSizeValue(512, ByteSizeUnit.KB);

    private volatile ByteSizeValue chunkSize = DEFAULT_CHUNK_SIZE;

    @Inject
    public PrimaryReplicaSyncer(Settings settings, TransportService transportService, TransportResyncReplicationAction syncAction) {
        this(settings, transportService.getTaskManager(), syncAction);
    }

    // for tests
    public PrimaryReplicaSyncer(Settings settings, TaskManager taskManager, SyncAction syncAction) {
        super(settings);
        this.taskManager = taskManager;
        this.syncAction = syncAction;
    }

    void setChunkSize(ByteSizeValue chunkSize) { // only settable for tests
        if (chunkSize.bytesAsInt() <= 0) {
            throw new IllegalArgumentException("chunkSize must be > 0");
        }
        this.chunkSize = chunkSize;
    }

    public void resync(final IndexShard indexShard, final ActionListener<ResyncTask> listener) {
        ActionListener<ResyncTask> resyncListener = null;
        try {
            final long startingSeqNo = indexShard.getGlobalCheckpoint() + 1;
<<<<<<< HEAD
            Translog.Snapshot snapshot = indexShard.getTranslog().newSnapshotFrom(startingSeqNo);
=======
            Translog.Snapshot snapshot = indexShard.newTranslogSnapshotFromMinSeqNo(startingSeqNo);
>>>>>>> 17302a00
            resyncListener = new ActionListener<ResyncTask>() {
                @Override
                public void onResponse(final ResyncTask resyncTask) {
                    try {
                        snapshot.close();
                        listener.onResponse(resyncTask);
                    } catch (final Exception e) {
                        onFailure(e);
                    }
                }

                @Override
                public void onFailure(final Exception e) {
                    try {
                        snapshot.close();
                    } catch (final Exception inner) {
                        e.addSuppressed(inner);
                    } finally {
                        listener.onFailure(e);
                    }
                }
            };
            ShardId shardId = indexShard.shardId();

            // Wrap translog snapshot to make it synchronized as it is accessed by different threads through SnapshotSender.
            // Even though those calls are not concurrent, snapshot.next() uses non-synchronized state and is not multi-thread-compatible
            // Also fail the resync early if the shard is shutting down
            Translog.Snapshot wrappedSnapshot = new Translog.Snapshot() {

                @Override
                public synchronized void close() throws IOException {
                    snapshot.close();
                }

                @Override
                public synchronized int totalOperations() {
                    return snapshot.totalOperations();
                }

                @Override
                public synchronized Translog.Operation next() throws IOException {
                    IndexShardState state = indexShard.state();
                    if (state == IndexShardState.CLOSED) {
                        throw new IndexShardClosedException(shardId);
                    } else {
                        assert state == IndexShardState.STARTED : "resync should only happen on a started shard, but state was: " + state;
                    }
                    return snapshot.next();
                }
            };
            resync(shardId, indexShard.routingEntry().allocationId().getId(), indexShard.getPrimaryTerm(), wrappedSnapshot,
                startingSeqNo, resyncListener);
        } catch (Exception e) {
            if (resyncListener != null) {
                resyncListener.onFailure(e);
            } else {
                listener.onFailure(e);
            }
        }
    }

    private void resync(final ShardId shardId, final String primaryAllocationId, final long primaryTerm, final Translog.Snapshot snapshot,
                        long startingSeqNo, ActionListener<ResyncTask> listener) {
        ResyncRequest request = new ResyncRequest(shardId, primaryAllocationId);
        ResyncTask resyncTask = (ResyncTask) taskManager.register("transport", "resync", request); // it's not transport :-)
        ActionListener<Void> wrappedListener = new ActionListener<Void>() {
            @Override
            public void onResponse(Void ignore) {
                resyncTask.setPhase("finished");
                taskManager.unregister(resyncTask);
                listener.onResponse(resyncTask);
            }

            @Override
            public void onFailure(Exception e) {
                resyncTask.setPhase("finished");
                taskManager.unregister(resyncTask);
                listener.onFailure(e);
            }
        };
        try {
            new SnapshotSender(logger, syncAction, resyncTask, shardId, primaryAllocationId, primaryTerm, snapshot, chunkSize.bytesAsInt(),
                startingSeqNo, wrappedListener).run();
        } catch (Exception e) {
            wrappedListener.onFailure(e);
        }
    }

    public interface SyncAction {
        void sync(ResyncReplicationRequest request, Task parentTask, String primaryAllocationId, long primaryTerm,
                  ActionListener<ResyncReplicationResponse> listener);
    }

    static class SnapshotSender extends AbstractRunnable implements ActionListener<ResyncReplicationResponse> {
        private final Logger logger;
        private final SyncAction syncAction;
        private final ResyncTask task; // to track progress
        private final String primaryAllocationId;
        private final long primaryTerm;
        private final ShardId shardId;
        private final Translog.Snapshot snapshot;
        private final long startingSeqNo;
        private final int chunkSizeInBytes;
        private final ActionListener<Void> listener;
        private final AtomicInteger totalSentOps = new AtomicInteger();
        private final AtomicInteger totalSkippedOps = new AtomicInteger();
        private AtomicBoolean closed = new AtomicBoolean();

        SnapshotSender(Logger logger, SyncAction syncAction, ResyncTask task, ShardId shardId, String primaryAllocationId, long primaryTerm,
                       Translog.Snapshot snapshot, int chunkSizeInBytes, long startingSeqNo, ActionListener<Void> listener) {
            this.logger = logger;
            this.syncAction = syncAction;
            this.task = task;
            this.shardId = shardId;
            this.primaryAllocationId = primaryAllocationId;
            this.primaryTerm = primaryTerm;
            this.snapshot = snapshot;
            this.chunkSizeInBytes = chunkSizeInBytes;
            this.startingSeqNo = startingSeqNo;
            this.listener = listener;
            task.setTotalOperations(snapshot.totalOperations());
        }

        @Override
        public void onResponse(ResyncReplicationResponse response) {
            run();
        }

        @Override
        public void onFailure(Exception e) {
            if (closed.compareAndSet(false, true)) {
                listener.onFailure(e);
            }
        }

        private static Translog.Operation[] EMPTY_ARRAY = new Translog.Operation[0];

        @Override
        protected void doRun() throws Exception {
            long size = 0;
            final List<Translog.Operation> operations = new ArrayList<>();

            task.setPhase("collecting_ops");
            task.setResyncedOperations(totalSentOps.get());
            task.setSkippedOperations(totalSkippedOps.get());

            Translog.Operation operation;
            while ((operation = snapshot.next()) != null) {
                final long seqNo = operation.seqNo();
                if (startingSeqNo >= 0 &&
                    (seqNo == SequenceNumbers.UNASSIGNED_SEQ_NO || seqNo < startingSeqNo)) {
                    totalSkippedOps.incrementAndGet();
                    continue;
                }
                operations.add(operation);
                size += operation.estimateSize();
                totalSentOps.incrementAndGet();

                // check if this request is past bytes threshold, and if so, send it off
                if (size >= chunkSizeInBytes) {
                    break;
                }
            }

            if (!operations.isEmpty()) {
                task.setPhase("sending_ops");
                ResyncReplicationRequest request = new ResyncReplicationRequest(shardId, operations.toArray(EMPTY_ARRAY));
                logger.trace("{} sending batch of [{}][{}] (total sent: [{}], skipped: [{}])", shardId, operations.size(),
                    new ByteSizeValue(size), totalSentOps.get(), totalSkippedOps.get());
                syncAction.sync(request, task, primaryAllocationId, primaryTerm, this);
            } else if (closed.compareAndSet(false, true)) {
                logger.trace("{} resync completed (total sent: [{}], skipped: [{}])", shardId, totalSentOps.get(), totalSkippedOps.get());
                listener.onResponse(null);
            }
        }
    }

    public static class ResyncRequest extends ActionRequest {

        private final ShardId shardId;
        private final String allocationId;

        public ResyncRequest(ShardId shardId, String allocationId) {
            this.shardId = shardId;
            this.allocationId = allocationId;
        }

        @Override
        public Task createTask(long id, String type, String action, TaskId parentTaskId, Map<String, String> headers) {
            return new ResyncTask(id, type, action, getDescription(), parentTaskId, headers);
        }

        @Override
        public String getDescription() {
            return toString();
        }

        @Override
        public String toString() {
            return "ResyncRequest{ " + shardId + ", " + allocationId + " }";
        }

        @Override
        public ActionRequestValidationException validate() {
            return null;
        }
    }

    public static class ResyncTask extends Task {
        private volatile String phase = "starting";
        private volatile int totalOperations;
        private volatile int resyncedOperations;
        private volatile int skippedOperations;

        public ResyncTask(long id, String type, String action, String description, TaskId parentTaskId, Map<String, String> headers) {
            super(id, type, action, description, parentTaskId, headers);
        }

        /**
         * Set the current phase of the task.
         */
        public void setPhase(String phase) {
            this.phase = phase;
        }

        /**
         * Get the current phase of the task.
         */
        public String getPhase() {
            return phase;
        }

        /**
         * total number of translog operations that were captured by translog snapshot
         */
        public int getTotalOperations() {
            return totalOperations;
        }

        public void setTotalOperations(int totalOperations) {
            this.totalOperations = totalOperations;
        }

        /**
         * number of operations that have been successfully replicated
         */
        public int getResyncedOperations() {
            return resyncedOperations;
        }

        public void setResyncedOperations(int resyncedOperations) {
            this.resyncedOperations = resyncedOperations;
        }

        /**
         * number of translog operations that have been skipped
         */
        public int getSkippedOperations() {
            return skippedOperations;
        }

        public void setSkippedOperations(int skippedOperations) {
            this.skippedOperations = skippedOperations;
        }

        @Override
        public ResyncTask.Status getStatus() {
            return new ResyncTask.Status(phase, totalOperations, resyncedOperations, skippedOperations);
        }

        public static class Status implements Task.Status {
            public static final String NAME = "resync";

            private final String phase;
            private final int totalOperations;
            private final int resyncedOperations;
            private final int skippedOperations;

            public Status(StreamInput in) throws IOException {
                phase = in.readString();
                totalOperations = in.readVInt();
                resyncedOperations = in.readVInt();
                skippedOperations = in.readVInt();
            }

            public Status(String phase, int totalOperations, int resyncedOperations, int skippedOperations) {
                this.phase = requireNonNull(phase, "Phase cannot be null");
                this.totalOperations = totalOperations;
                this.resyncedOperations = resyncedOperations;
                this.skippedOperations = skippedOperations;
            }

            @Override
            public String getWriteableName() {
                return NAME;
            }

            @Override
            public XContentBuilder toXContent(XContentBuilder builder, Params params) throws IOException {
                builder.startObject();
                builder.field("phase", phase);
                builder.field("totalOperations", totalOperations);
                builder.field("resyncedOperations", resyncedOperations);
                builder.field("skippedOperations", skippedOperations);
                builder.endObject();
                return builder;
            }

            @Override
            public void writeTo(StreamOutput out) throws IOException {
                out.writeString(phase);
                out.writeVLong(totalOperations);
                out.writeVLong(resyncedOperations);
                out.writeVLong(skippedOperations);
            }

            @Override
            public String toString() {
                return Strings.toString(this);
            }


            @Override
            public boolean equals(Object o) {
                if (this == o) return true;
                if (o == null || getClass() != o.getClass()) return false;

                Status status = (Status) o;

                if (totalOperations != status.totalOperations) return false;
                if (resyncedOperations != status.resyncedOperations) return false;
                if (skippedOperations != status.skippedOperations) return false;
                return phase.equals(status.phase);
            }

            @Override
            public int hashCode() {
                int result = phase.hashCode();
                result = 31 * result + totalOperations;
                result = 31 * result + resyncedOperations;
                result = 31 * result + skippedOperations;
                return result;
            }
        }
    }
}<|MERGE_RESOLUTION|>--- conflicted
+++ resolved
@@ -83,11 +83,7 @@
         ActionListener<ResyncTask> resyncListener = null;
         try {
             final long startingSeqNo = indexShard.getGlobalCheckpoint() + 1;
-<<<<<<< HEAD
-            Translog.Snapshot snapshot = indexShard.getTranslog().newSnapshotFrom(startingSeqNo);
-=======
             Translog.Snapshot snapshot = indexShard.newTranslogSnapshotFromMinSeqNo(startingSeqNo);
->>>>>>> 17302a00
             resyncListener = new ActionListener<ResyncTask>() {
                 @Override
                 public void onResponse(final ResyncTask resyncTask) {
