--- conflicted
+++ resolved
@@ -162,7 +162,6 @@
         builder -> builder.parseDefaulting(ChronoField.NANO_OF_SECOND, 999_999_999L),
         SECONDS_FORMATTER1, SECONDS_FORMATTER2, SECONDS_FORMATTER3);
 
-<<<<<<< HEAD
     static final DateFormatter MILLIS_FORMATTER = getEpochMillisFormatter();
 
     private static DateFormatter getEpochMillisFormatter() {
@@ -174,13 +173,9 @@
             printer = MILLISECONDS_FORMATTER3;
         }
         return new JavaDateFormatter("epoch_millis", printer,
+            builder -> builder.parseDefaulting(EpochTime.NANOS_OF_MILLI, 999_999L),
             MILLISECONDS_FORMATTER1, MILLISECONDS_FORMATTER2, MILLISECONDS_FORMATTER3);
     }
-=======
-    static final DateFormatter MILLIS_FORMATTER = new JavaDateFormatter("epoch_millis", MILLISECONDS_FORMATTER3,
-        builder -> builder.parseDefaulting(EpochTime.NANOS_OF_MILLI, 999_999L),
-        MILLISECONDS_FORMATTER1, MILLISECONDS_FORMATTER2, MILLISECONDS_FORMATTER3);
->>>>>>> 74d1cfbf
 
     private abstract static class EpochField implements TemporalField {
 
