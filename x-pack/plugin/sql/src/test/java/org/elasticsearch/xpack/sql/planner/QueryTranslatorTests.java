/*
 * Copyright Elasticsearch B.V. and/or licensed to Elasticsearch B.V. under one
 * or more contributor license agreements. Licensed under the Elastic License;
 * you may not use this file except in compliance with the Elastic License.
 */
package org.elasticsearch.xpack.sql.planner;

import org.elasticsearch.test.ESTestCase;
import org.elasticsearch.xpack.sql.SqlIllegalArgumentException;
import org.elasticsearch.xpack.sql.analysis.analyzer.Analyzer;
import org.elasticsearch.xpack.sql.analysis.analyzer.Verifier;
import org.elasticsearch.xpack.sql.analysis.index.EsIndex;
import org.elasticsearch.xpack.sql.analysis.index.IndexResolution;
import org.elasticsearch.xpack.sql.analysis.index.MappingException;
import org.elasticsearch.xpack.sql.expression.Expression;
import org.elasticsearch.xpack.sql.expression.function.FunctionRegistry;
import org.elasticsearch.xpack.sql.expression.function.scalar.math.MathProcessor.MathOperation;
import org.elasticsearch.xpack.sql.parser.SqlParser;
import org.elasticsearch.xpack.sql.plan.logical.Filter;
import org.elasticsearch.xpack.sql.plan.logical.LogicalPlan;
import org.elasticsearch.xpack.sql.plan.logical.Project;
import org.elasticsearch.xpack.sql.planner.QueryTranslator.QueryTranslation;
import org.elasticsearch.xpack.sql.querydsl.agg.AggFilter;
import org.elasticsearch.xpack.sql.querydsl.query.ExistsQuery;
import org.elasticsearch.xpack.sql.querydsl.query.NotQuery;
import org.elasticsearch.xpack.sql.querydsl.query.Query;
import org.elasticsearch.xpack.sql.querydsl.query.RangeQuery;
import org.elasticsearch.xpack.sql.querydsl.query.ScriptQuery;
import org.elasticsearch.xpack.sql.querydsl.query.TermQuery;
import org.elasticsearch.xpack.sql.querydsl.query.TermsQuery;
import org.elasticsearch.xpack.sql.session.Configuration;
import org.elasticsearch.xpack.sql.stats.Metrics;
import org.elasticsearch.xpack.sql.type.EsField;
import org.elasticsearch.xpack.sql.type.TypesTests;
import org.elasticsearch.xpack.sql.util.DateUtils;
import org.junit.AfterClass;
import org.junit.BeforeClass;

import java.util.Locale;
import java.util.Map;
import java.util.stream.Stream;

import static org.elasticsearch.xpack.sql.expression.function.scalar.math.MathProcessor.MathOperation.E;
import static org.elasticsearch.xpack.sql.expression.function.scalar.math.MathProcessor.MathOperation.PI;
import static org.hamcrest.Matchers.endsWith;
import static org.hamcrest.Matchers.instanceOf;
import static org.hamcrest.Matchers.startsWith;

public class QueryTranslatorTests extends ESTestCase {

    private static SqlParser parser;
    private static Analyzer analyzer;

    @BeforeClass
    public static void init() {
        parser = new SqlParser();

        Map<String, EsField> mapping = TypesTests.loadMapping("mapping-multi-field-variation.json");
        EsIndex test = new EsIndex("test", mapping);
        IndexResolution getIndexResult = IndexResolution.valid(test);
        analyzer = new Analyzer(Configuration.DEFAULT, new FunctionRegistry(), getIndexResult, new Verifier(new Metrics()));
    }

    @AfterClass
    public static void destroy() {
        parser = null;
        analyzer = null;
    }

    private LogicalPlan plan(String sql) {
        return analyzer.analyze(parser.createStatement(sql), true);
    }

    public void testTermEqualityAnalyzer() {
        LogicalPlan p = plan("SELECT some.string FROM test WHERE some.string = 'value'");
        assertTrue(p instanceof Project);
        p = ((Project) p).child();
        assertTrue(p instanceof Filter);
        Expression condition = ((Filter) p).condition();
        QueryTranslation translation = QueryTranslator.toQuery(condition, false);
        Query query = translation.query;
        assertTrue(query instanceof TermQuery);
        TermQuery tq = (TermQuery) query;
        assertEquals("some.string.typical", tq.term());
        assertEquals("value", tq.value());
    }

    public void testTermEqualityAnalyzerAmbiguous() {
        LogicalPlan p = plan("SELECT some.string FROM test WHERE some.ambiguous = 'value'");
        assertTrue(p instanceof Project);
        p = ((Project) p).child();
        assertTrue(p instanceof Filter);
        Expression condition = ((Filter) p).condition();
        // the message is checked elsewhere (in FieldAttributeTests)
        expectThrows(MappingException.class, () -> QueryTranslator.toQuery(condition, false));
    }

    public void testTermEqualityNotAnalyzed() {
        LogicalPlan p = plan("SELECT some.string FROM test WHERE int = 5");
        assertTrue(p instanceof Project);
        p = ((Project) p).child();
        assertTrue(p instanceof Filter);
        Expression condition = ((Filter) p).condition();
        QueryTranslation translation = QueryTranslator.toQuery(condition, false);
        Query query = translation.query;
        assertTrue(query instanceof TermQuery);
        TermQuery tq = (TermQuery) query;
        assertEquals("int", tq.term());
        assertEquals(5, tq.value());
    }

    public void testComparisonAgainstColumns() {
        LogicalPlan p = plan("SELECT some.string FROM test WHERE date > int");
        assertTrue(p instanceof Project);
        p = ((Project) p).child();
        assertTrue(p instanceof Filter);
        Expression condition = ((Filter) p).condition();
        SqlIllegalArgumentException ex = expectThrows(SqlIllegalArgumentException.class, () -> QueryTranslator.toQuery(condition, false));
        assertEquals("Line 1:43: Comparisons against variables are not (currently) supported; offender [int] in [>]", ex.getMessage());
    }

    public void testDateRange() {
        LogicalPlan p = plan("SELECT some.string FROM test WHERE date > 1969-05-13");
        assertTrue(p instanceof Project);
        p = ((Project) p).child();
        assertTrue(p instanceof Filter);
        Expression condition = ((Filter) p).condition();
        QueryTranslation translation = QueryTranslator.toQuery(condition, false);
        Query query = translation.query;
        assertTrue(query instanceof RangeQuery);
        RangeQuery rq = (RangeQuery) query;
        assertEquals("date", rq.field());
        assertEquals(1951, rq.lower());
    }

    public void testDateRangeLiteral() {
        LogicalPlan p = plan("SELECT some.string FROM test WHERE date > '1969-05-13'");
        assertTrue(p instanceof Project);
        p = ((Project) p).child();
        assertTrue(p instanceof Filter);
        Expression condition = ((Filter) p).condition();
        QueryTranslation translation = QueryTranslator.toQuery(condition, false);
        Query query = translation.query;
        assertTrue(query instanceof RangeQuery);
        RangeQuery rq = (RangeQuery) query;
        assertEquals("date", rq.field());
        assertEquals("1969-05-13", rq.lower());
    }

    public void testDateRangeCast() {
        LogicalPlan p = plan("SELECT some.string FROM test WHERE date > CAST('1969-05-13T12:34:56Z' AS DATE)");
        assertTrue(p instanceof Project);
        p = ((Project) p).child();
        assertTrue(p instanceof Filter);
        Expression condition = ((Filter) p).condition();
        QueryTranslation translation = QueryTranslator.toQuery(condition, false);
        Query query = translation.query;
        assertTrue(query instanceof RangeQuery);
        RangeQuery rq = (RangeQuery) query;
        assertEquals("date", rq.field());
        assertEquals(DateUtils.of("1969-05-13T12:34:56Z"), rq.lower());
    }
    
    public void testLikeConstructsNotSupported() {
        LogicalPlan p = plan("SELECT LTRIM(keyword) lt FROM test WHERE LTRIM(keyword) LIKE '%a%'");
        assertTrue(p instanceof Project);
        p = ((Project) p).child();
        assertTrue(p instanceof Filter);
        Expression condition = ((Filter) p).condition();
        SqlIllegalArgumentException ex = expectThrows(SqlIllegalArgumentException.class, () -> QueryTranslator.toQuery(condition, false));
        assertEquals("Scalar function (LTRIM(keyword)) not allowed (yet) as arguments for LIKE", ex.getMessage());
    }

    public void testTranslateNotExpression_WhereClause_Painless() {
        LogicalPlan p = plan("SELECT * FROM test WHERE NOT(POSITION('x', keyword) = 0)");
        assertTrue(p instanceof Project);
        assertTrue(p.children().get(0) instanceof Filter);
        Expression condition = ((Filter) p.children().get(0)).condition();
        assertFalse(condition.foldable());
        QueryTranslation translation = QueryTranslator.toQuery(condition, false);
        assertTrue(translation.query instanceof ScriptQuery);
        ScriptQuery sc = (ScriptQuery) translation.query;
        assertEquals("InternalSqlScriptUtils.nullSafeFilter(InternalSqlScriptUtils.not(" +
            "InternalSqlScriptUtils.eq(InternalSqlScriptUtils.position(" +
            "params.v0,InternalSqlScriptUtils.docValue(doc,params.v1)),params.v2)))",
            sc.script().toString());
        assertEquals("[{v=x}, {v=keyword}, {v=0}]", sc.script().params().toString());
    }

    public void testTranslateIsNullExpression_WhereClause() {
        LogicalPlan p = plan("SELECT * FROM test WHERE keyword IS NULL");
        assertTrue(p instanceof Project);
        assertTrue(p.children().get(0) instanceof Filter);
        Expression condition = ((Filter) p.children().get(0)).condition();
        assertFalse(condition.foldable());
        QueryTranslation translation = QueryTranslator.toQuery(condition, false);
        assertTrue(translation.query instanceof NotQuery);
        NotQuery tq = (NotQuery) translation.query;
        assertTrue(tq.child() instanceof ExistsQuery);
        ExistsQuery eq = (ExistsQuery) tq.child();
        assertEquals("{\"exists\":{\"field\":\"keyword\",\"boost\":1.0}}",
            eq.asBuilder().toString().replaceAll("\\s+", ""));
    }

    public void testTranslateIsNullExpression_WhereClause_Painless() {
        LogicalPlan p = plan("SELECT * FROM test WHERE POSITION('x', keyword) IS NULL");
        assertTrue(p instanceof Project);
        assertTrue(p.children().get(0) instanceof Filter);
        Expression condition = ((Filter) p.children().get(0)).condition();
        assertFalse(condition.foldable());
        QueryTranslation translation = QueryTranslator.toQuery(condition, false);
        assertTrue(translation.query instanceof ScriptQuery);
        ScriptQuery sc = (ScriptQuery) translation.query;
        assertEquals("InternalSqlScriptUtils.nullSafeFilter(InternalSqlScriptUtils.isNull(" +
            "InternalSqlScriptUtils.position(params.v0,InternalSqlScriptUtils.docValue(doc,params.v1))))",
            sc.script().toString());
        assertEquals("[{v=x}, {v=keyword}]", sc.script().params().toString());
    }

    public void testTranslateIsNotNullExpression_WhereClause() {
        LogicalPlan p = plan("SELECT * FROM test WHERE keyword IS NOT NULL");
        assertTrue(p instanceof Project);
        assertTrue(p.children().get(0) instanceof Filter);
        Expression condition = ((Filter) p.children().get(0)).condition();
        assertFalse(condition.foldable());
        QueryTranslation translation = QueryTranslator.toQuery(condition, false);
        assertTrue(translation.query instanceof ExistsQuery);
        ExistsQuery eq = (ExistsQuery) translation.query;
        assertEquals("{\"exists\":{\"field\":\"keyword\",\"boost\":1.0}}",
            eq.asBuilder().toString().replaceAll("\\s+", ""));
    }

    public void testTranslateIsNotNullExpression_WhereClause_Painless() {
        LogicalPlan p = plan("SELECT * FROM test WHERE POSITION('x', keyword) IS NOT NULL");
        assertTrue(p instanceof Project);
        assertTrue(p.children().get(0) instanceof Filter);
        Expression condition = ((Filter) p.children().get(0)).condition();
        assertFalse(condition.foldable());
        QueryTranslation translation = QueryTranslator.toQuery(condition, false);
        assertTrue(translation.query instanceof ScriptQuery);
        ScriptQuery sc = (ScriptQuery) translation.query;
        assertEquals("InternalSqlScriptUtils.nullSafeFilter(InternalSqlScriptUtils.isNotNull(" +
                "InternalSqlScriptUtils.position(params.v0,InternalSqlScriptUtils.docValue(doc,params.v1))))",
            sc.script().toString());
        assertEquals("[{v=x}, {v=keyword}]", sc.script().params().toString());
    }

    public void testTranslateIsNullExpression_HavingClause_Painless() {
        LogicalPlan p = plan("SELECT keyword, max(int) FROM test GROUP BY keyword HAVING max(int) IS NULL");
        assertTrue(p instanceof Project);
        assertTrue(p.children().get(0) instanceof Filter);
        Expression condition = ((Filter) p.children().get(0)).condition();
        assertFalse(condition.foldable());
        QueryTranslation translation = QueryTranslator.toQuery(condition, true);
        assertNull(translation.query);
        AggFilter aggFilter = translation.aggFilter;
        assertEquals("InternalSqlScriptUtils.nullSafeFilter(InternalSqlScriptUtils.isNull(params.a0))",
            aggFilter.scriptTemplate().toString());
        assertThat(aggFilter.scriptTemplate().params().toString(), startsWith("[{a=MAX(int){a->"));
    }

    public void testTranslateIsNotNullExpression_HavingClause_Painless() {
        LogicalPlan p = plan("SELECT keyword, max(int) FROM test GROUP BY keyword HAVING max(int) IS NOT NULL");
        assertTrue(p instanceof Project);
        assertTrue(p.children().get(0) instanceof Filter);
        Expression condition = ((Filter) p.children().get(0)).condition();
        assertFalse(condition.foldable());
        QueryTranslation translation = QueryTranslator.toQuery(condition, true);
        assertNull(translation.query);
        AggFilter aggFilter = translation.aggFilter;
        assertEquals("InternalSqlScriptUtils.nullSafeFilter(InternalSqlScriptUtils.isNotNull(params.a0))",
            aggFilter.scriptTemplate().toString());
        assertThat(aggFilter.scriptTemplate().params().toString(), startsWith("[{a=MAX(int){a->"));
    }

    public void testTranslateInExpression_WhereClause() {
        LogicalPlan p = plan("SELECT * FROM test WHERE keyword IN ('foo', 'bar', 'lala', 'foo', concat('la', 'la'))");
        assertTrue(p instanceof Project);
        assertTrue(p.children().get(0) instanceof Filter);
        Expression condition = ((Filter) p.children().get(0)).condition();
        assertFalse(condition.foldable());
        QueryTranslation translation = QueryTranslator.toQuery(condition, false);
        Query query = translation.query;
        assertTrue(query instanceof TermsQuery);
        TermsQuery tq = (TermsQuery) query;
        assertEquals("{\"terms\":{\"keyword\":[\"foo\",\"bar\",\"lala\"],\"boost\":1.0}}",
            tq.asBuilder().toString().replaceAll("\\s", ""));
    }

    public void testTranslateInExpression_WhereClauseAndNullHandling() {
        LogicalPlan p = plan("SELECT * FROM test WHERE keyword IN ('foo', null, 'lala', null, 'foo', concat('la', 'la'))");
        assertTrue(p instanceof Project);
        assertTrue(p.children().get(0) instanceof Filter);
        Expression condition = ((Filter) p.children().get(0)).condition();
        assertFalse(condition.foldable());
        QueryTranslation translation = QueryTranslator.toQuery(condition, false);
        Query query = translation.query;
        assertTrue(query instanceof TermsQuery);
        TermsQuery tq = (TermsQuery) query;
        assertEquals("{\"terms\":{\"keyword\":[\"foo\",\"lala\"],\"boost\":1.0}}",
            tq.asBuilder().toString().replaceAll("\\s", ""));
    }

    public void testTranslateInExpressionInvalidValues_WhereClause() {
        LogicalPlan p = plan("SELECT * FROM test WHERE keyword IN ('foo', 'bar', keyword)");
        assertTrue(p instanceof Project);
        assertTrue(p.children().get(0) instanceof Filter);
        Expression condition = ((Filter) p.children().get(0)).condition();
        assertFalse(condition.foldable());
        SqlIllegalArgumentException ex = expectThrows(SqlIllegalArgumentException.class, () -> QueryTranslator.toQuery(condition, false));
        assertEquals("Line 1:52: Comparisons against variables are not (currently) supported; " +
                "offender [keyword] in [keyword IN (foo, bar, keyword)]", ex.getMessage());
    }

    public void testTranslateInExpression_WhereClause_Painless() {
        LogicalPlan p = plan("SELECT int FROM test WHERE POWER(int, 2) IN (10, null, 20, 30 - 10)");
        assertTrue(p instanceof Project);
        assertTrue(p.children().get(0) instanceof Filter);
        Expression condition = ((Filter) p.children().get(0)).condition();
        assertFalse(condition.foldable());
        QueryTranslation translation = QueryTranslator.toQuery(condition, false);
        assertNull(translation.aggFilter);
        assertTrue(translation.query instanceof ScriptQuery);
        ScriptQuery sc = (ScriptQuery) translation.query;
        assertEquals("InternalSqlScriptUtils.nullSafeFilter(InternalSqlScriptUtils.in(" +
                "InternalSqlScriptUtils.power(InternalSqlScriptUtils.docValue(doc,params.v0),params.v1), params.v2))",
            sc.script().toString());
        assertEquals("[{v=int}, {v=2}, {v=[10.0, null, 20.0]}]", sc.script().params().toString());
    }

    public void testTranslateInExpression_HavingClause_Painless() {
        LogicalPlan p = plan("SELECT keyword, max(int) FROM test GROUP BY keyword HAVING max(int) IN (10, 20, 30 - 10)");
        assertTrue(p instanceof Project);
        assertTrue(p.children().get(0) instanceof Filter);
        Expression condition = ((Filter) p.children().get(0)).condition();
        assertFalse(condition.foldable());
        QueryTranslation translation = QueryTranslator.toQuery(condition, true);
        assertNull(translation.query);
        AggFilter aggFilter = translation.aggFilter;
        assertEquals("InternalSqlScriptUtils.nullSafeFilter(InternalSqlScriptUtils.in(params.a0, params.v0))",
            aggFilter.scriptTemplate().toString());
        assertThat(aggFilter.scriptTemplate().params().toString(), startsWith("[{a=MAX(int){a->"));
        assertThat(aggFilter.scriptTemplate().params().toString(), endsWith(", {v=[10, 20]}]"));
    }

    public void testTranslateInExpression_HavingClause_PainlessOneArg() {
        LogicalPlan p = plan("SELECT keyword, max(int) FROM test GROUP BY keyword HAVING max(int) IN (10, 30 - 20)");
        assertTrue(p instanceof Project);
        assertTrue(p.children().get(0) instanceof Filter);
        Expression condition = ((Filter) p.children().get(0)).condition();
        assertFalse(condition.foldable());
        QueryTranslation translation = QueryTranslator.toQuery(condition, true);
        assertNull(translation.query);
        AggFilter aggFilter = translation.aggFilter;
        assertEquals("InternalSqlScriptUtils.nullSafeFilter(InternalSqlScriptUtils.in(params.a0, params.v0))",
            aggFilter.scriptTemplate().toString());
        assertThat(aggFilter.scriptTemplate().params().toString(), startsWith("[{a=MAX(int){a->"));
        assertThat(aggFilter.scriptTemplate().params().toString(), endsWith(", {v=[10]}]"));

    }

    public void testTranslateInExpression_HavingClause_PainlessAndNullHandling() {
        LogicalPlan p = plan("SELECT keyword, max(int) FROM test GROUP BY keyword HAVING max(int) IN (10, null, 20, 30, null, 30 - 10)");
        assertTrue(p instanceof Project);
        assertTrue(p.children().get(0) instanceof Filter);
        Expression condition = ((Filter) p.children().get(0)).condition();
        assertFalse(condition.foldable());
        QueryTranslation translation = QueryTranslator.toQuery(condition, true);
        assertNull(translation.query);
        AggFilter aggFilter = translation.aggFilter;
        assertEquals("InternalSqlScriptUtils.nullSafeFilter(InternalSqlScriptUtils.in(params.a0, params.v0))",
            aggFilter.scriptTemplate().toString());
        assertThat(aggFilter.scriptTemplate().params().toString(), startsWith("[{a=MAX(int){a->"));
        assertThat(aggFilter.scriptTemplate().params().toString(), endsWith(", {v=[10, null, 20, 30]}]"));
    }

<<<<<<< HEAD
    public void testTranslateStAsWktForPoints() {
        LogicalPlan p = plan("SELECT ST_AsWKT(point), ST_AsWKT(shape) FROM test " +
            "WHERE ST_AsWKT(point) = 'point (10 20)'");
        assertThat(p, instanceOf(Project.class));
        assertThat(p.children().get(0), instanceOf(Filter.class));
        Expression condition = ((Filter) p.children().get(0)).condition();
        assertFalse(condition.foldable());
        QueryTranslation translation = QueryTranslator.toQuery(condition, true);
        assertNull(translation.query);
        AggFilter aggFilter = translation.aggFilter;
        assertEquals("InternalSqlScriptUtils.nullSafeFilter(InternalSqlScriptUtils.eq(" +
                "InternalSqlScriptUtils.aswktPoint(InternalSqlScriptUtils.docValue(doc,params.v0))," +
                "params.v1)" +
                ")",
            aggFilter.scriptTemplate().toString());
        assertEquals("[{v=point}, {v=point (10 20)}]", aggFilter.scriptTemplate().params().toString());
    }

    public void testTranslateStAsWktForShapes() {
        LogicalPlan p = plan("SELECT ST_AsWKT(point), ST_AsWKT(shape) FROM test " +
            "WHERE ST_AsWKT(shape) = 'point (10 20)'");
        assertThat(p, instanceOf(Project.class));
        assertThat(p.children().get(0), instanceOf(Filter.class));
        Expression condition = ((Filter) p.children().get(0)).condition();
        assertFalse(condition.foldable());
        QueryTranslation translation = QueryTranslator.toQuery(condition, true);
        assertNull(translation.query);
        AggFilter aggFilter = translation.aggFilter;
        assertEquals("InternalSqlScriptUtils.nullSafeFilter(InternalSqlScriptUtils.eq(" +
                "InternalSqlScriptUtils.aswktShape(InternalSqlScriptUtils.docValue(doc,params.v0))," +
                "params.v1)" +
                ")",
            aggFilter.scriptTemplate().toString());
        assertEquals("[{v=shape}, {v=point (10 20)}]", aggFilter.scriptTemplate().params().toString());
    }

    public void testTranslateStWktToSql() {
        LogicalPlan p = plan("SELECT shape FROM test WHERE ST_WKTToSQL(keyword) = ST_WKTToSQL('point (10 20)')");
        assertThat(p, instanceOf(Project.class));
        assertThat(p.children().get(0), instanceOf(Filter.class));
=======
    public void testTranslateMathFunction_HavingClause_Painless() {
        MathOperation operation =
            (MathOperation) randomFrom(Stream.of(MathOperation.values()).filter(o -> o != PI && o != E).toArray());

        LogicalPlan p = plan("SELECT keyword, max(int) FROM test GROUP BY keyword HAVING " +
            operation.name() + "(max(int)) > 10");
        assertTrue(p instanceof Project);
        assertTrue(p.children().get(0) instanceof Filter);
>>>>>>> d24b40f6
        Expression condition = ((Filter) p.children().get(0)).condition();
        assertFalse(condition.foldable());
        QueryTranslation translation = QueryTranslator.toQuery(condition, true);
        assertNull(translation.query);
        AggFilter aggFilter = translation.aggFilter;
<<<<<<< HEAD
        assertEquals("InternalSqlScriptUtils.nullSafeFilter(" +
                "InternalSqlScriptUtils.eq(InternalSqlScriptUtils.wktToSql(" +
                "InternalSqlScriptUtils.docValue(doc,params.v0)),params.v1))",
            aggFilter.scriptTemplate().toString());
        assertEquals("[{v=keyword}, {v=point (10.0 20.0)}]", aggFilter.scriptTemplate().params().toString());
=======
        assertEquals("InternalSqlScriptUtils.nullSafeFilter(InternalSqlScriptUtils.gt(InternalSqlScriptUtils." +
            operation.name().toLowerCase(Locale.ROOT) + "(params.a0),params.v0))",
            aggFilter.scriptTemplate().toString());
        assertThat(aggFilter.scriptTemplate().params().toString(), startsWith("[{a=MAX(int){a->"));
        assertThat(aggFilter.scriptTemplate().params().toString(), endsWith(", {v=10}]"));
>>>>>>> d24b40f6
    }
}<|MERGE_RESOLUTION|>--- conflicted
+++ resolved
@@ -374,7 +374,26 @@
         assertThat(aggFilter.scriptTemplate().params().toString(), endsWith(", {v=[10, null, 20, 30]}]"));
     }
 
-<<<<<<< HEAD
+    public void testTranslateMathFunction_HavingClause_Painless() {
+        MathOperation operation =
+            (MathOperation) randomFrom(Stream.of(MathOperation.values()).filter(o -> o != PI && o != E).toArray());
+
+        LogicalPlan p = plan("SELECT keyword, max(int) FROM test GROUP BY keyword HAVING " +
+            operation.name() + "(max(int)) > 10");
+        assertTrue(p instanceof Project);
+        assertTrue(p.children().get(0) instanceof Filter);
+        Expression condition = ((Filter) p.children().get(0)).condition();
+        assertFalse(condition.foldable());
+        QueryTranslation translation = QueryTranslator.toQuery(condition, true);
+        assertNull(translation.query);
+        AggFilter aggFilter = translation.aggFilter;
+        assertEquals("InternalSqlScriptUtils.nullSafeFilter(InternalSqlScriptUtils.gt(InternalSqlScriptUtils." +
+                operation.name().toLowerCase(Locale.ROOT) + "(params.a0),params.v0))",
+            aggFilter.scriptTemplate().toString());
+        assertThat(aggFilter.scriptTemplate().params().toString(), startsWith("[{a=MAX(int){a->"));
+        assertThat(aggFilter.scriptTemplate().params().toString(), endsWith(", {v=10}]"));
+    }
+
     public void testTranslateStAsWktForPoints() {
         LogicalPlan p = plan("SELECT ST_AsWKT(point), ST_AsWKT(shape) FROM test " +
             "WHERE ST_AsWKT(point) = 'point (10 20)'");
@@ -415,33 +434,15 @@
         LogicalPlan p = plan("SELECT shape FROM test WHERE ST_WKTToSQL(keyword) = ST_WKTToSQL('point (10 20)')");
         assertThat(p, instanceOf(Project.class));
         assertThat(p.children().get(0), instanceOf(Filter.class));
-=======
-    public void testTranslateMathFunction_HavingClause_Painless() {
-        MathOperation operation =
-            (MathOperation) randomFrom(Stream.of(MathOperation.values()).filter(o -> o != PI && o != E).toArray());
-
-        LogicalPlan p = plan("SELECT keyword, max(int) FROM test GROUP BY keyword HAVING " +
-            operation.name() + "(max(int)) > 10");
-        assertTrue(p instanceof Project);
-        assertTrue(p.children().get(0) instanceof Filter);
->>>>>>> d24b40f6
-        Expression condition = ((Filter) p.children().get(0)).condition();
-        assertFalse(condition.foldable());
-        QueryTranslation translation = QueryTranslator.toQuery(condition, true);
-        assertNull(translation.query);
-        AggFilter aggFilter = translation.aggFilter;
-<<<<<<< HEAD
+        Expression condition = ((Filter) p.children().get(0)).condition();
+        assertFalse(condition.foldable());
+        QueryTranslation translation = QueryTranslator.toQuery(condition, true);
+        assertNull(translation.query);
+        AggFilter aggFilter = translation.aggFilter;
         assertEquals("InternalSqlScriptUtils.nullSafeFilter(" +
                 "InternalSqlScriptUtils.eq(InternalSqlScriptUtils.wktToSql(" +
                 "InternalSqlScriptUtils.docValue(doc,params.v0)),params.v1))",
             aggFilter.scriptTemplate().toString());
         assertEquals("[{v=keyword}, {v=point (10.0 20.0)}]", aggFilter.scriptTemplate().params().toString());
-=======
-        assertEquals("InternalSqlScriptUtils.nullSafeFilter(InternalSqlScriptUtils.gt(InternalSqlScriptUtils." +
-            operation.name().toLowerCase(Locale.ROOT) + "(params.a0),params.v0))",
-            aggFilter.scriptTemplate().toString());
-        assertThat(aggFilter.scriptTemplate().params().toString(), startsWith("[{a=MAX(int){a->"));
-        assertThat(aggFilter.scriptTemplate().params().toString(), endsWith(", {v=10}]"));
->>>>>>> d24b40f6
     }
 }