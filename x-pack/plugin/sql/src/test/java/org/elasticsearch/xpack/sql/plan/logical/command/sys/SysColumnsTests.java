--- conflicted
+++ resolved
@@ -17,14 +17,9 @@
 
     public void testSysColumns() {
         List<List<?>> rows = new ArrayList<>();
-<<<<<<< HEAD
-        SysColumns.fillInRows("test", "index", TypesTests.loadMapping("mapping-multi-field-variation.json", true), null, rows, null, false);
-        assertEquals(18, rows.size());
-=======
         SysColumns.fillInRows("test", "index", TypesTests.loadMapping("mapping-multi-field-variation.json", true), null, rows, null,
                 randomValueOtherThanMany(Mode::isDriver, () -> randomFrom(Mode.values())));
-        assertEquals(17, rows.size());
->>>>>>> 11b58eb4
+        assertEquals(19, rows.size());
         assertEquals(24, rows.get(0).size());
 
         List<?> row = rows.get(0);
@@ -58,9 +53,6 @@
         assertEquals(24, precision(row));
         assertEquals(8, bufferLength(row));
 
-<<<<<<< HEAD
-        row = rows.get(9);
-=======
         row = rows.get(5);
         assertEquals("unsupported", name(row));
         assertEquals(Types.OTHER, sqlType(row));
@@ -74,7 +66,6 @@
         assertEquals(-1, bufferLength(row));
         
         row = rows.get(7);
->>>>>>> 11b58eb4
         assertEquals("some.dotted", name(row));
         assertEquals(Types.STRUCT, sqlType(row));
         assertEquals(null, radix(row));
@@ -122,7 +113,7 @@
         assertEquals(null, radix(row));
         assertEquals(Integer.MAX_VALUE, bufferLength(row));
 
-        row = rows.get(17);
+        row = rows.get(15);
         assertEquals("some.ambiguous.normalized", name(row));
         assertEquals(Types.VARCHAR, sqlType(row));
         assertEquals(null, radix(row));
@@ -137,14 +128,9 @@
 
     public void testSysColumnsInOdbcMode() {
         List<List<?>> rows = new ArrayList<>();
-<<<<<<< HEAD
-        SysColumns.fillInRows("test", "index", TypesTests.loadMapping("mapping-multi-field-variation.json", true), null, rows, null, true);
-        assertEquals(16, rows.size());
-=======
-        SysColumns.fillInRows("test", "index", TypesTests.loadMapping("mapping-multi-field-variation.json", true), null, rows, null, 
+        SysColumns.fillInRows("test", "index", TypesTests.loadMapping("mapping-multi-field-variation.json", true), null, rows, null,
                 Mode.ODBC);
-        assertEquals(13, rows.size());
->>>>>>> 11b58eb4
+        assertEquals(15, rows.size());
         assertEquals(24, rows.get(0).size());
 
         List<?> row = rows.get(0);
@@ -204,56 +190,36 @@
         assertEquals(Short.class, sqlDataType(row).getClass());
         assertEquals(Short.class, sqlDataTypeSub(row).getClass());
 
-<<<<<<< HEAD
-        row = rows.get(8);
-        assertEquals("some.dotted.field", name(row));
-=======
         row = rows.get(6);
         assertEquals("some.string", name(row));
->>>>>>> 11b58eb4
-        assertEquals((short) Types.VARCHAR, sqlType(row));
-        assertEquals(null, radix(row));
-        assertEquals(Integer.MAX_VALUE, bufferLength(row));
-        assertNull(decimalPrecision(row));
-        assertEquals(Short.class, nullable(row).getClass());
-        assertEquals(Short.class, sqlDataType(row).getClass());
-        assertEquals(Short.class, sqlDataTypeSub(row).getClass());
-
-<<<<<<< HEAD
-        row = rows.get(9);
-        assertEquals("some.string", name(row));
-=======
+        assertEquals((short) Types.VARCHAR, sqlType(row));
+        assertEquals(null, radix(row));
+        assertEquals(Integer.MAX_VALUE, bufferLength(row));
+        assertNull(decimalPrecision(row));
+        assertEquals(Short.class, nullable(row).getClass());
+        assertEquals(Short.class, sqlDataType(row).getClass());
+        assertEquals(Short.class, sqlDataTypeSub(row).getClass());
+
         row = rows.get(7);
         assertEquals("some.string.normalized", name(row));
->>>>>>> 11b58eb4
-        assertEquals((short) Types.VARCHAR, sqlType(row));
-        assertEquals(null, radix(row));
-        assertEquals(Integer.MAX_VALUE, bufferLength(row));
-        assertNull(decimalPrecision(row));
-        assertEquals(Short.class, nullable(row).getClass());
-        assertEquals(Short.class, sqlDataType(row).getClass());
-        assertEquals(Short.class, sqlDataTypeSub(row).getClass());
-
-<<<<<<< HEAD
-        row = rows.get(10);
-        assertEquals("some.string.normalized", name(row));
-=======
+        assertEquals((short) Types.VARCHAR, sqlType(row));
+        assertEquals(null, radix(row));
+        assertEquals(Integer.MAX_VALUE, bufferLength(row));
+        assertNull(decimalPrecision(row));
+        assertEquals(Short.class, nullable(row).getClass());
+        assertEquals(Short.class, sqlDataType(row).getClass());
+        assertEquals(Short.class, sqlDataTypeSub(row).getClass());
+
         row = rows.get(8);
         assertEquals("some.string.typical", name(row));
->>>>>>> 11b58eb4
-        assertEquals((short) Types.VARCHAR, sqlType(row));
-        assertEquals(null, radix(row));
-        assertEquals(Integer.MAX_VALUE, bufferLength(row));
-        assertNull(decimalPrecision(row));
-        assertEquals(Short.class, nullable(row).getClass());
-        assertEquals(Short.class, sqlDataType(row).getClass());
-        assertEquals(Short.class, sqlDataTypeSub(row).getClass());
-<<<<<<< HEAD
-
-        row = rows.get(11);
-        assertEquals("some.string.typical", name(row));
-=======
-        
+        assertEquals((short) Types.VARCHAR, sqlType(row));
+        assertEquals(null, radix(row));
+        assertEquals(Integer.MAX_VALUE, bufferLength(row));
+        assertNull(decimalPrecision(row));
+        assertEquals(Short.class, nullable(row).getClass());
+        assertEquals(Short.class, sqlDataType(row).getClass());
+        assertEquals(Short.class, sqlDataTypeSub(row).getClass());
+
         row = rows.get(9);
         assertEquals("some.ambiguous", name(row));
         assertEquals((short) Types.VARCHAR, sqlType(row));
@@ -276,20 +242,15 @@
         
         row = rows.get(11);
         assertEquals("some.ambiguous.two", name(row));
->>>>>>> 11b58eb4
-        assertEquals((short) Types.VARCHAR, sqlType(row));
-        assertEquals(null, radix(row));
-        assertEquals(Integer.MAX_VALUE, bufferLength(row));
-        assertNull(decimalPrecision(row));
-        assertEquals(Short.class, nullable(row).getClass());
-        assertEquals(Short.class, sqlDataType(row).getClass());
-        assertEquals(Short.class, sqlDataTypeSub(row).getClass());
-
-<<<<<<< HEAD
-        row = rows.get(15);
-=======
+        assertEquals((short) Types.VARCHAR, sqlType(row));
+        assertEquals(null, radix(row));
+        assertEquals(Integer.MAX_VALUE, bufferLength(row));
+        assertNull(decimalPrecision(row));
+        assertEquals(Short.class, nullable(row).getClass());
+        assertEquals(Short.class, sqlDataType(row).getClass());
+        assertEquals(Short.class, sqlDataTypeSub(row).getClass());
+
         row = rows.get(12);
->>>>>>> 11b58eb4
         assertEquals("some.ambiguous.normalized", name(row));
         assertEquals((short) Types.VARCHAR, sqlType(row));
         assertEquals(null, radix(row));
@@ -304,7 +265,7 @@
         List<List<?>> rows = new ArrayList<>();
         SysColumns.fillInRows("test", "index", TypesTests.loadMapping("mapping-multi-field-variation.json", true), null, rows, null, 
                 Mode.JDBC);
-        assertEquals(13, rows.size());
+        assertEquals(15, rows.size());
         assertEquals(24, rows.get(0).size());
 
         List<?> row = rows.get(0);
